#ifndef Magnum_Math_Vector_h
#define Magnum_Math_Vector_h
/*
    This file is part of Magnum.

    Copyright © 2010, 2011, 2012, 2013, 2014, 2015
              Vladimír Vondruš <mosra@centrum.cz>

    Permission is hereby granted, free of charge, to any person obtaining a
    copy of this software and associated documentation files (the "Software"),
    to deal in the Software without restriction, including without limitation
    the rights to use, copy, modify, merge, publish, distribute, sublicense,
    and/or sell copies of the Software, and to permit persons to whom the
    Software is furnished to do so, subject to the following conditions:

    The above copyright notice and this permission notice shall be included
    in all copies or substantial portions of the Software.

    THE SOFTWARE IS PROVIDED "AS IS", WITHOUT WARRANTY OF ANY KIND, EXPRESS OR
    IMPLIED, INCLUDING BUT NOT LIMITED TO THE WARRANTIES OF MERCHANTABILITY,
    FITNESS FOR A PARTICULAR PURPOSE AND NONINFRINGEMENT. IN NO EVENT SHALL
    THE AUTHORS OR COPYRIGHT HOLDERS BE LIABLE FOR ANY CLAIM, DAMAGES OR OTHER
    LIABILITY, WHETHER IN AN ACTION OF CONTRACT, TORT OR OTHERWISE, ARISING
    FROM, OUT OF OR IN CONNECTION WITH THE SOFTWARE OR THE USE OR OTHER
    DEALINGS IN THE SOFTWARE.
*/

/** @file
 * @brief Class @ref Magnum::Math::Vector
 */

#include <cmath>
#include <Corrade/Utility/Assert.h>
#include <Corrade/Utility/ConfigurationValue.h>
#include <Corrade/Utility/Debug.h>
#include <Corrade/Utility/Macros.h>

#include "Magnum/visibility.h"
#include "Magnum/Math/Angle.h"
#include "Magnum/Math/BoolVector.h"
#include "Magnum/Math/TypeTraits.h"

namespace Magnum { namespace Math {

namespace Implementation {
    template<std::size_t, class, class> struct VectorConverter;
}

/** @relatesalso Vector
@brief Dot product of two vectors

Returns `0` when two vectors are perpendicular, `1` when two *normalized*
vectors are parallel and `-1` when two *normalized* vectors are antiparallel. @f[
    \boldsymbol a \cdot \boldsymbol b = \sum_{i=0}^{n-1} \boldsymbol a_i \boldsymbol b_i
@f]
@see @ref Vector::dot() const, @ref Vector::operator-(), @ref Vector2::perpendicular()
*/
template<std::size_t size, class T> inline T dot(const Vector<size, T>& a, const Vector<size, T>& b) {
    return (a*b).sum();
}

/** @relatesalso Vector
@brief Angle between normalized vectors

Expects that both vectors are normalized. @f[
    \theta = acos \left( \frac{\boldsymbol a \cdot \boldsymbol b}{|\boldsymbol a| |\boldsymbol b|} \right) = acos (\boldsymbol a \cdot \boldsymbol b)
@f]
@see @ref Vector::isNormalized(),
    @ref angle(const Complex<T>&, const Complex<T>&),
    @ref angle(const Quaternion<T>&, const Quaternion<T>&)
*/
template<std::size_t size, class T> inline Rad<T> angle(const Vector<size, T>& normalizedA, const Vector<size, T>& normalizedB) {
    CORRADE_ASSERT(normalizedA.isNormalized() && normalizedB.isNormalized(),
        "Math::angle(): vectors must be normalized", {});
    return Rad<T>(std::acos(dot(normalizedA, normalizedB)));
}

/**
@brief Vector
@tparam size    Vector size
@tparam T       Underlying data type

See @ref matrix-vector for brief introduction.
@configurationvalueref{Magnum::Math::Vector}
*/
template<std::size_t size, class T> class Vector {
    static_assert(size != 0, "Vector cannot have zero elements");

    template<std::size_t, class> friend class Vector;

    #ifdef CORRADE_GCC46_COMPATIBILITY
    /* So it can call internal constexpr constructor from one value */
    template<std::size_t, class> friend class Matrix;
    #endif

    public:
        typedef T Type;                         /**< @brief Underlying data type */
        const static std::size_t Size = size;   /**< @brief Vector size */

        /**
         * @brief Vector from array
         * @return Reference to the data as if it was Vector, thus doesn't
         *      perform any copying.
         *
         * @attention Use with caution, the function doesn't check whether the
         *      array is long enough.
         */
        static Vector<size, T>& from(T* data) {
            return *reinterpret_cast<Vector<size, T>*>(data);
        }
        /** @overload */
        static const Vector<size, T>& from(const T* data) {
            return *reinterpret_cast<const Vector<size, T>*>(data);
        }

        /**
         * @brief Pad vector
         *
         * If size of @p a is smaller than @ref Size, it is padded from right
         * with @p value, otherwise it's cut.
         * @see @ref Vector4::pad(const Vector<otherSize, T>&, T, T)
         */
        template<std::size_t otherSize> constexpr static Vector<size, T> pad(const Vector<otherSize, T>& a, T value = T(0)) {
            return padInternal<otherSize>(typename Implementation::GenerateSequence<size>::Type(), a, value);
        }

        #ifdef MAGNUM_BUILD_DEPRECATED
        /**
         * @copybrief Math::dot(const Vector<size, T>&, const Vector<size, T>&)
         * @deprecated Use @ref Math::dot(const Vector<size, T>&, const Vector<size, T>&)
         *      instead.
         */
        CORRADE_DEPRECATED("use Math::dot() instead") static T dot(const Vector<size, T>& a, const Vector<size, T>& b) {
            return Math::dot(a, b);
        }

        /**
         * @copybrief Math::angle(const Vector<size, T>&, const Vector<size, T>&)
         * @deprecated Use @ref Math::angle(const Vector<size, T>&, const Vector<size, T>&)
         *      instead.
         */
        CORRADE_DEPRECATED("use Math::angle() instead") static Rad<T> angle(const Vector<size, T>& normalizedA, const Vector<size, T>& normalizedB) {
            return Math::angle(normalizedA, normalizedB);
        }
        #endif

        /**
         * @brief Default constructor
         *
         * @f[
         *      \boldsymbol v = \boldsymbol 0
         * @f]
         */
        constexpr /*implicit*/ Vector(): _data() {}

        /** @todo Creating Vector from combination of vector and scalar types */

        /**
         * @brief Construct vector from values
         * @param first First value
         * @param next  Next values
         */
        #ifdef DOXYGEN_GENERATING_OUTPUT
        template<class ...U> constexpr /*implicit*/ Vector(T first, U... next);
        #else
        template<class ...U, class V = typename std::enable_if<sizeof...(U)+1 == size, T>::type> constexpr /*implicit*/ Vector(T first, U... next):
            #ifndef CORRADE_MSVC2013_COMPATIBILITY
            _data{first, next...} {}
            #else
            _data({first, next...}) {}
            #endif
        #endif

        /** @brief Construct vector with one value for all fields */
        #ifdef DOXYGEN_GENERATING_OUTPUT
        constexpr explicit Vector(T value);
        #else
        #ifndef CORRADE_GCC46_COMPATIBILITY
        template<class U, class V = typename std::enable_if<std::is_same<T, U>::value && size != 1, T>::type> constexpr explicit Vector(U value): Vector(typename Implementation::GenerateSequence<size>::Type(), value) {}
        #else
        template<class U, class V = typename std::enable_if<std::is_same<T, U>::value && size != 1, T>::type> explicit Vector(U value) {
            *this = Vector(typename Implementation::GenerateSequence<size>::Type(), value);
        }
        #endif
        #endif

        /**
         * @brief Construct vector from another of different type
         *
         * Performs only default casting on the values, no rounding or
         * anything else. Example usage:
         * @code
         * Vector<4, Float> floatingPoint(1.3f, 2.7f, -15.0f, 7.0f);
         * Vector<4, Byte> integral(floatingPoint);
         * // integral == {1, 2, -15, 7}
         * @endcode
         */
        #ifndef CORRADE_GCC46_COMPATIBILITY
        template<class U> constexpr explicit Vector(const Vector<size, U>& other): Vector(typename Implementation::GenerateSequence<size>::Type(), other) {}
        #else
        template<class U> explicit Vector(const Vector<size, U>& other) {
            *this = Vector(typename Implementation::GenerateSequence<size>::Type(), other);
        }
        #endif

        /** @brief Construct vector from external representation */
        #ifndef CORRADE_GCC46_COMPATIBILITY
        template<class U, class V = decltype(Implementation::VectorConverter<size, T, U>::from(std::declval<U>()))> constexpr explicit Vector(const U& other): Vector(Implementation::VectorConverter<size, T, U>::from(other)) {}
        #else
        #ifndef CORRADE_GCC44_COMPATIBILITY
        template<class U, class V = decltype(Implementation::VectorConverter<size, T, U>::from(std::declval<U>()))> explicit Vector(const U& other)
        #else
        template<class U, class V = decltype(Implementation::VectorConverter<size, T, U>::from(*static_cast<const U*>(nullptr)))> explicit Vector(const U& other)
        #endif
        {
            *this = Implementation::VectorConverter<size, T, U>::from(other);
        }
        #endif

        /** @brief Copy constructor */
        constexpr Vector(const Vector<size, T>&) = default;

        /** @brief Assignment operator */
        Vector<size, T>& operator=(const Vector<size, T>&) = default;

        /** @brief Convert vector to external representation */
        #ifndef CORRADE_GCC44_COMPATIBILITY
        template<class U, class V = decltype(Implementation::VectorConverter<size, T, U>::to(std::declval<Vector<size, T>>()))> constexpr explicit operator U() const
        #else
        template<class U, class V = decltype(Implementation::VectorConverter<size, T, U>::to(*static_cast<const Vector<size, T>*>(nullptr)))> constexpr operator U() const
        #endif
        {
            /** @bug Why this is not constexpr under GCC 4.6? */
            return Implementation::VectorConverter<size, T, U>::to(*this);
        }

        /**
         * @brief Raw data
         * @return One-dimensional array of `size` length.
         *
         * @see @ref operator[]()
         */
        T* data() {
            #ifndef CORRADE_MSVC2013_COMPATIBILITY
            return _data;
            #else
            return &_data[0];
            #endif
        }

        /** @overload */
        constexpr const T* data() const {
            #ifndef CORRADE_MSVC2013_COMPATIBILITY
            return _data;
            #else
            return &_data[0];
            #endif
        }

        /**
         * @brief Value at given position
         *
         * @see @ref data()
         */
        T& operator[](std::size_t pos) { return _data[pos]; }
        constexpr T operator[](std::size_t pos) const { return _data[pos]; } /**< @overload */

        /** @brief Equality comparison */
        bool operator==(const Vector<size, T>& other) const {
            for(std::size_t i = 0; i != size; ++i)
                if(!TypeTraits<T>::equals(_data[i], other._data[i])) return false;

            return true;
        }

        /** @brief Non-equality comparison */
        bool operator!=(const Vector<size, T>& other) const {
            return !operator==(other);
        }

        /** @brief Component-wise less than */
        BoolVector<size> operator<(const Vector<size, T>& other) const;

        /** @brief Component-wise less than or equal */
        BoolVector<size> operator<=(const Vector<size, T>& other) const;

        /** @brief Component-wise greater than or equal */
        BoolVector<size> operator>=(const Vector<size, T>& other) const;

        /** @brief Component-wise greater than */
        BoolVector<size> operator>(const Vector<size, T>& other) const;

        /**
         * @brief Whether the vector is zero
         *
         * @f[
         *      |\boldsymbol a \cdot \boldsymbol a - 0| < \epsilon^2 \cong \epsilon
         * @f]
         * @see @ref dot(), @ref normalized()
         */
        bool isZero() const {
            return Implementation::isZeroSquared(dot());
        }

        /**
         * @brief Whether the vector is normalized
         *
         * The vector is normalized if it has unit length: @f[
         *      |\boldsymbol a \cdot \boldsymbol a - 1| < 2 \epsilon + \epsilon^2 \cong 2 \epsilon
         * @f]
         * @see @ref dot(), @ref normalized()
         */
        bool isNormalized() const {
            return Implementation::isNormalizedSquared(dot());
        }

        /**
         * @brief Negated vector
         *
         * @f[
         *      \boldsymbol b_i = -\boldsymbol a_i
         * @f]
         * @see @ref Vector2::perpendicular()
         */
        Vector<size, T> operator-() const;

        /**
         * @brief Add and assign vector
         *
         * The computation is done in-place. @f[
         *      \boldsymbol a_i = \boldsymbol a_i + \boldsymbol b_i
         * @f]
         */
        Vector<size, T>& operator+=(const Vector<size, T>& other) {
            for(std::size_t i = 0; i != size; ++i)
                _data[i] += other._data[i];

            return *this;
        }

        /**
         * @brief Add vector
         *
         * @see @ref operator+=(), @ref sum()
         */
        Vector<size, T> operator+(const Vector<size, T>& other) const {
            return Vector<size, T>(*this) += other;
        }

        /**
         * @brief Subtract and assign vector
         *
         * The computation is done in-place. @f[
         *      \boldsymbol a_i = \boldsymbol a_i - \boldsymbol b_i
         * @f]
         */
        Vector<size, T>& operator-=(const Vector<size, T>& other) {
            for(std::size_t i = 0; i != size; ++i)
                _data[i] -= other._data[i];

            return *this;
        }

        /**
         * @brief Subtract vector
         *
         * @see @ref operator-=()
         */
        Vector<size, T> operator-(const Vector<size, T>& other) const {
            return Vector<size, T>(*this) -= other;
        }

        /**
         * @brief Multiply vector with number and assign
         *
         * The computation is done in-place. @f[
         *      \boldsymbol a_i = b \boldsymbol a_i
         * @f]
         * @see @ref operator*=(const Vector<size, T>&),
         *      @ref operator*=(Vector<size, Integral>&, FloatingPoint)
         */
        Vector<size, T>& operator*=(T number) {
            for(std::size_t i = 0; i != size; ++i)
                _data[i] *= number;

            return *this;
        }

        /**
         * @brief Multiply vector with number
         *
         * @see @ref operator*(const Vector<size, T>&) const,
         *      @ref operator*=(T), operator*(T, const Vector<size, T>&),
         *      @ref operator*(const Vector<size, Integral>&, FloatingPoint)
         */
        Vector<size, T> operator*(T number) const {
            return Vector<size, T>(*this) *= number;
        }

        /**
         * @brief Divide vector with number and assign
         *
         * The computation is done in-place. @f[
         *      \boldsymbol a_i = \frac{\boldsymbol a_i} b
         * @f]
         * @see @ref operator/=(const Vector<size, T>&),
         *      @ref operator/=(Vector<size, Integral>&, FloatingPoint)
         */
        Vector<size, T>& operator/=(T number) {
            for(std::size_t i = 0; i != size; ++i)
                _data[i] /= number;

            return *this;
        }

        /**
         * @brief Divide vector with number
         *
         * @see @ref operator/(const Vector<size, T>&) const,
         *      @ref operator/=(T), operator/(T, const Vector<size, T>&),
         *      @ref operator/(const Vector<size, Integral>&, FloatingPoint)
         */
        Vector<size, T> operator/(T number) const {
            return Vector<size, T>(*this) /= number;
        }

        /**
         * @brief Multiply vector component-wise and assign
         *
         * The computation is done in-place. @f[
         *      \boldsymbol a_i = \boldsymbol a_i \boldsymbol b_i
         * @f]
         * @see @ref operator*=(T),
         *      @ref operator*=(Vector<size, Integral>&, const Vector<size, FloatingPoint>&)
         */
        Vector<size, T>& operator*=(const Vector<size, T>& other) {
            for(std::size_t i = 0; i != size; ++i)
                _data[i] *= other._data[i];

            return *this;
        }

        /**
         * @brief Multiply vector component-wise
         *
         * @see @ref operator*(T) const, @ref operator*=(const Vector<size, T>&),
         *      @ref operator*(const Vector<size, Integral>&, const Vector<size, FloatingPoint>&),
         *      @ref product()
         */
        Vector<size, T> operator*(const Vector<size, T>& other) const {
            return Vector<size, T>(*this) *= other;
        }

        /**
         * @brief Divide vector component-wise and assign
         *
         * The computation is done in-place. @f[
         *      \boldsymbol a_i = \frac{\boldsymbol a_i}{\boldsymbol b_i}
         * @f]
         * @see @ref operator/=(T),
         *      @ref operator/=(Vector<size, Integral>&, const Vector<size, FloatingPoint>&)
         */
        Vector<size, T>& operator/=(const Vector<size, T>& other) {
            for(std::size_t i = 0; i != size; ++i)
                _data[i] /= other._data[i];

            return *this;
        }

        /**
         * @brief Divide vector component-wise
         *
         * @see @ref operator/(T) const, @ref operator/=(const Vector<size, T>&),
         *      @ref operator/(const Vector<size, Integral>&, const Vector<size, FloatingPoint>&)
         */
        Vector<size, T> operator/(const Vector<size, T>& other) const {
            return Vector<size, T>(*this) /= other;
        }

        /**
         * @brief Dot product of the vector
         *
         * Should be used instead of @ref length() for comparing vector length
         * with other values, because it doesn't compute the square root. @f[
         *      \boldsymbol a \cdot \boldsymbol a = \sum_{i=0}^{n-1} \boldsymbol a_i^2
         * @f]
         * @see @ref dot(const Vector<size, T>&, const Vector<size, T>&),
         *      @ref isNormalized()
         */
        T dot() const { return Math::dot(*this, *this); }

        /**
         * @brief Vector length
         *
         * See also @ref dot() const which is faster for comparing length with
         * other values. @f[
         *      |\boldsymbol a| = \sqrt{\boldsymbol a \cdot \boldsymbol a}
         * @f]
         * @see @ref lengthInverted(), @ref Math::sqrt(), @ref normalized(),
         *      @ref resized()
         * @todo something like std::hypot() for possibly better precision?
         */
        T length() const { return std::sqrt(dot()); }

        /**
         * @brief Inverse vector length
         *
         * @f[
         *      \frac{1}{|\boldsymbol a|} = \frac{1}{\sqrt{\boldsymbol a \cdot \boldsymbol a}}
         * @f]
         * @see @ref length(), @ref Math::sqrtInverted(), @ref normalized(),
         *      @ref resized()
         */
        T lengthInverted() const { return T(1)/length(); }

        /**
         * @brief Normalized vector (of unit length)
         *
         * @see @ref isNormalized(), @ref lengthInverted(), @ref resized()
         */
        Vector<size, T> normalized() const { return *this*lengthInverted(); }

        /**
         * @brief Resized vector
         *
         * Convenience equivalent to the following code. Due to operation order
         * this function is faster than the obvious way of sizing
         * @ref normalized() vector.
         * @code
         * vec*(vec.lengthInverted()*length) // the brackets are important
         * @endcode
         * @see @ref normalized()
         */
        Vector<size, T> resized(T length) const {
            return *this*(lengthInverted()*length);
        }

        /**
         * @brief Vector projected onto line
         *
         * Returns vector projected onto @p line. @f[
         *      \boldsymbol a_1 = \frac{\boldsymbol a \cdot \boldsymbol b}{\boldsymbol b \cdot \boldsymbol b} \boldsymbol b
         * @f]
         * @see @ref dot(), @ref projectedOntoNormalized()
         */
        Vector<size, T> projected(const Vector<size, T>& line) const {
            return line*Math::dot(*this, line)/line.dot();
        }

        /**
         * @brief Vector projected onto normalized line
         *
         * Slightly faster alternative to @ref projected(), expects @p line to
         * be normalized. @f[
         *      \boldsymbol a_1 = \frac{\boldsymbol a \cdot \boldsymbol b}{\boldsymbol b \cdot \boldsymbol b} \boldsymbol b =
         *          (\boldsymbol a \cdot \boldsymbol b) \boldsymbol b
         * @f]
         * @see @ref dot() const
         */
        Vector<size, T> projectedOntoNormalized(const Vector<size, T>& line) const;

        /**
         * @brief Sum of values in the vector
         *
         * @see @ref operator+()
         */
        T sum() const;

        /**
         * @brief Product of values in the vector
         *
         * @see @ref operator*(const Vector<size, T>&) const
         */
        T product() const;

        /**
         * @brief Minimal value in the vector
         *
         * @see @ref Math::min(), @ref Vector2::minmax()
         */
        T min() const;

        /**
         * @brief Maximal value in the vector
         *
         * @see @ref Math::max(), @ref Vector2::minmax()
         */
        T max() const;

    private:
        /* Implementation for Vector<size, T>::Vector(const Vector<size, U>&) */
        template<class U, std::size_t ...sequence> constexpr explicit Vector(Implementation::Sequence<sequence...>, const Vector<size, U>& vector):
            #ifndef CORRADE_MSVC2013_COMPATIBILITY
            _data{T(vector._data[sequence])...} {}
            #else
            _data({T(vector._data[sequence])...}) {}
            #endif

        /* Implementation for Vector<size, T>::Vector(U) */
<<<<<<< HEAD
        template<std::size_t ...sequence> constexpr explicit Vector(Implementation::Sequence<sequence...>, T value):
            #ifndef CORRADE_MSVC2013_COMPATIBILITY
            _data{Implementation::repeat(value, sequence)...} {}
            #else
            _data({Implementation::repeat(value, sequence)...}) {}
            #endif

        #ifndef CORRADE_MSVC2013_COMPATIBILITY
=======
        template<std::size_t ...sequence> constexpr explicit Vector(Implementation::Sequence<sequence...>, T value): _data{Implementation::repeat(value, sequence)...} {}

        template<std::size_t otherSize, std::size_t ...sequence> constexpr static Vector<size, T> padInternal(Implementation::Sequence<sequence...>, const Vector<otherSize, T>& a, T value) {
            return {sequence < otherSize ? a[sequence] : value...};
        }

>>>>>>> 7d6de4ad
        T _data[size];
        #else
        std::array<T, size> _data;
        #endif
};

/** @relates Vector
@brief Multiply number with vector

Same as @ref Vector::operator*(T) const.
*/
template<std::size_t size, class T> inline Vector<size, T> operator*(
    #ifdef DOXYGEN_GENERATING_OUTPUT
    T
    #else
    typename std::common_type<T>::type
    #endif
    number, const Vector<size, T>& vector)
{
    return vector*number;
}

/** @relates Vector
@brief Divide vector with number and invert

@f[
    \boldsymbol c_i = \frac b {\boldsymbol a_i}
@f]
@see @ref Vector::operator/(T) const
*/
template<std::size_t size, class T> inline Vector<size, T> operator/(
    #ifdef DOXYGEN_GENERATING_OUTPUT
    T
    #else
    typename std::common_type<T>::type
    #endif
    number, const Vector<size, T>& vector)
{
    Vector<size, T> out;

    for(std::size_t i = 0; i != size; ++i)
        out[i] = number/vector[i];

    return out;
}

/** @relates Vector
@brief Do modulo of integral vector and assign

The computation is done in-place.
*/
template<std::size_t size, class Integral> inline
#ifdef DOXYGEN_GENERATING_OUTPUT
Vector<size, Integral>&
#else
typename std::enable_if<std::is_integral<Integral>::value, Vector<size, Integral>&>::type
#endif
operator%=(Vector<size, Integral>& a, Integral b) {
    for(std::size_t i = 0; i != size; ++i)
        a[i] %= b;

    return a;
}

/** @relates Vector
@brief Modulo of integral vector
*/
template<std::size_t size, class Integral> inline
#ifdef DOXYGEN_GENERATING_OUTPUT
Vector<size, Integral>
#else
typename std::enable_if<std::is_integral<Integral>::value, Vector<size, Integral>>::type
#endif
operator%(const Vector<size, Integral>& a, Integral b) {
    Vector<size, Integral> copy(a);
    return copy %= b;
}

/** @relates Vector
@brief Do modulo of two integral vectors and assign

The computation is done in-place.
*/
template<std::size_t size, class Integral> inline
#ifdef DOXYGEN_GENERATING_OUTPUT
Vector<size, Integral>&
#else
typename std::enable_if<std::is_integral<Integral>::value, Vector<size, Integral>&>::type
#endif
operator%=(Vector<size, Integral>& a, const Vector<size, Integral>& b) {
    for(std::size_t i = 0; i != size; ++i)
        a[i] %= b[i];

    return a;
}

/** @relates Vector
@brief Modulo of two integral vectors
*/
template<std::size_t size, class Integral> inline
#ifdef DOXYGEN_GENERATING_OUTPUT
Vector<size, Integral>
#else
typename std::enable_if<std::is_integral<Integral>::value, Vector<size, Integral>>::type
#endif
operator%(const Vector<size, Integral>& a, const Vector<size, Integral>& b) {
    Vector<size, Integral> copy(a);
    return copy %= b;
}

/** @relates Vector
@brief Bitwise NOT of integral vector
*/
template<std::size_t size, class Integral> inline
#ifdef DOXYGEN_GENERATING_OUTPUT
Vector<size, Integral>
#else
typename std::enable_if<std::is_integral<Integral>::value, Vector<size, Integral>>::type
#endif
operator~(const Vector<size, Integral>& vector) {
    Vector<size, Integral> out;

    for(std::size_t i = 0; i != size; ++i)
        out[i] = ~vector[i];

    return out;
}

/** @relates Vector
@brief Do bitwise AND of two integral vectors and assign

The computation is done in-place.
*/
template<std::size_t size, class Integral> inline
#ifdef DOXYGEN_GENERATING_OUTPUT
Vector<size, Integral>&
#else
typename std::enable_if<std::is_integral<Integral>::value, Vector<size, Integral>&>::type
#endif
operator&=(Vector<size, Integral>& a, const Vector<size, Integral>& b) {
    for(std::size_t i = 0; i != size; ++i)
        a[i] &= b[i];

    return a;
}

/** @relates Vector
@brief Bitwise AND of two integral vectors
*/
template<std::size_t size, class Integral> inline
#ifdef DOXYGEN_GENERATING_OUTPUT
Vector<size, Integral>
#else
typename std::enable_if<std::is_integral<Integral>::value, Vector<size, Integral>>::type
#endif
operator&(const Vector<size, Integral>& a, const Vector<size, Integral>& b) {
    Vector<size, Integral> copy(a);
    return copy &= b;
}

/** @relates Vector
@brief Do bitwise OR of two integral vectors and assign

The computation is done in-place.
*/
template<std::size_t size, class Integral> inline
#ifdef DOXYGEN_GENERATING_OUTPUT
Vector<size, Integral>&
#else
typename std::enable_if<std::is_integral<Integral>::value, Vector<size, Integral>&>::type
#endif
operator|=(Vector<size, Integral>& a, const Vector<size, Integral>& b) {
    for(std::size_t i = 0; i != size; ++i)
        a[i] |= b[i];

    return a;
}

/** @relates Vector
@brief Bitwise OR of two integral vectors
*/
template<std::size_t size, class Integral> inline
#ifdef DOXYGEN_GENERATING_OUTPUT
Vector<size, Integral>
#else
typename std::enable_if<std::is_integral<Integral>::value, Vector<size, Integral>>::type
#endif
operator|(const Vector<size, Integral>& a, const Vector<size, Integral>& b) {
    Vector<size, Integral> copy(a);
    return copy |= b;
}

/** @relates Vector
@brief Do bitwise XOR of two integral vectors and assign

The computation is done in-place.
*/
template<std::size_t size, class Integral> inline
#ifdef DOXYGEN_GENERATING_OUTPUT
Vector<size, Integral>&
#else
typename std::enable_if<std::is_integral<Integral>::value, Vector<size, Integral>&>::type
#endif
operator^=(Vector<size, Integral>& a, const Vector<size, Integral>& b) {
    for(std::size_t i = 0; i != size; ++i)
        a[i] ^= b[i];

    return a;
}

/** @relates Vector
@brief Bitwise XOR of two integral vectors
*/
template<std::size_t size, class Integral> inline
#ifdef DOXYGEN_GENERATING_OUTPUT
Vector<size, Integral>
#else
typename std::enable_if<std::is_integral<Integral>::value, Vector<size, Integral>>::type
#endif
operator^(const Vector<size, Integral>& a, const Vector<size, Integral>& b) {
    Vector<size, Integral> copy(a);
    return copy ^= b;
}

/** @relates Vector
@brief Do bitwise left shift of integral vector and assign

The computation is done in-place.
*/
template<std::size_t size, class Integral> inline
#ifdef DOXYGEN_GENERATING_OUTPUT
Vector<size, Integral>&
#else
typename std::enable_if<std::is_integral<Integral>::value, Vector<size, Integral>&>::type
#endif
operator<<=(Vector<size, Integral>& vector,
    #ifdef DOXYGEN_GENERATING_OUTPUT
    Integral
    #else
    typename std::common_type<Integral>::type
    #endif
    shift)
{
    for(std::size_t i = 0; i != size; ++i)
        vector[i] <<= shift;

    return vector;
}

/** @relates Vector
@brief Bitwise left shift of integral vector
*/
template<std::size_t size, class Integral> inline
#ifdef DOXYGEN_GENERATING_OUTPUT
Vector<size, Integral>
#else
typename std::enable_if<std::is_integral<Integral>::value, Vector<size, Integral>>::type
#endif
operator<<(const Vector<size, Integral>& vector,
    #ifdef DOXYGEN_GENERATING_OUTPUT
    Integral
    #else
    typename std::common_type<Integral>::type
    #endif
    shift)
{
    Vector<size, Integral> copy(vector);
    return copy <<= shift;
}

/** @relates Vector
@brief Do bitwise right shift of integral vector and assign

The computation is done in-place.
*/
template<std::size_t size, class Integral> inline
#ifdef DOXYGEN_GENERATING_OUTPUT
Vector<size, Integral>&
#else
typename std::enable_if<std::is_integral<Integral>::value, Vector<size, Integral>&>::type
#endif
operator>>=(Vector<size, Integral>& vector,
    #ifdef DOXYGEN_GENERATING_OUTPUT
    Integral
    #else
    typename std::common_type<Integral>::type
    #endif
    shift) {
    for(std::size_t i = 0; i != size; ++i)
        vector[i] >>= shift;

    return vector;
}

/** @relates Vector
@brief Bitwise left shift of integral vector
*/
template<std::size_t size, class Integral> inline
#ifdef DOXYGEN_GENERATING_OUTPUT
Vector<size, Integral>
#else
typename std::enable_if<std::is_integral<Integral>::value, Vector<size, Integral>>::type
#endif
operator>>(const Vector<size, Integral>& vector,
    #ifdef DOXYGEN_GENERATING_OUTPUT
    Integral
    #else
    typename std::common_type<Integral>::type
    #endif
    shift) {
    Vector<size, Integral> copy(vector);
    return copy >>= shift;
}

/** @relates Vector
@brief Multiply integral vector with floating-point number and assign

Similar to @ref Vector::operator*=(T), except that the multiplication is done
in floating-point. The computation is done in-place.
*/
template<std::size_t size, class Integral, class FloatingPoint> inline
#ifdef DOXYGEN_GENERATING_OUTPUT
Vector<size, Integral>&
#else
typename std::enable_if<std::is_integral<Integral>::value && std::is_floating_point<FloatingPoint>::value, Vector<size, Integral>&>::type
#endif
operator*=(Vector<size, Integral>& vector, FloatingPoint number) {
    for(std::size_t i = 0; i != size; ++i)
        vector[i] = Integral(vector[i]*number);

    return vector;
}

/** @relates Vector
@brief Multiply integral vector with floating-point number

Similar to @ref Vector::operator*(T) const, except that the multiplication is
done in floating-point.
*/
template<std::size_t size, class Integral, class FloatingPoint> inline
#ifdef DOXYGEN_GENERATING_OUTPUT
Vector<size, Integral>
#else
typename std::enable_if<std::is_integral<Integral>::value && std::is_floating_point<FloatingPoint>::value, Vector<size, Integral>>::type
#endif
operator*(const Vector<size, Integral>& vector, FloatingPoint number) {
    Vector<size, Integral> copy(vector);
    return copy *= number;
}

/** @relates Vector
@brief Multiply floating-point number with integral vector

Same as @ref operator*(const Vector<size, Integral>&, FloatingPoint).
*/
template<std::size_t size, class FloatingPoint, class Integral> inline
#ifdef DOXYGEN_GENERATING_OUTPUT
Vector<size, Integral>
#else
typename std::enable_if<std::is_integral<Integral>::value && std::is_floating_point<FloatingPoint>::value, Vector<size, Integral>>::type
#endif
operator*(FloatingPoint number, const Vector<size, Integral>& vector) {
    return vector*number;
}

/** @relates Vector
@brief Divide integral vector with floating-point number and assign

Similar to @ref Vector::operator/=(T), except that the division is done in
floating-point. The computation is done in-place.
*/
template<std::size_t size, class Integral, class FloatingPoint> inline
#ifdef DOXYGEN_GENERATING_OUTPUT
Vector<size, Integral>&
#else
typename std::enable_if<std::is_integral<Integral>::value && std::is_floating_point<FloatingPoint>::value, Vector<size, Integral>&>::type
#endif
operator/=(Vector<size, Integral>& vector, FloatingPoint number) {
    for(std::size_t i = 0; i != size; ++i)
        vector[i] = Integral(vector[i]/number);

    return vector;
}

/** @relates Vector
@brief Divide integral vector with floating-point number

Similar to @ref Vector::operator/(T) const, except that the division is done in
floating-point.
*/
template<std::size_t size, class Integral, class FloatingPoint> inline
#ifdef DOXYGEN_GENERATING_OUTPUT
Vector<size, Integral>
#else
typename std::enable_if<std::is_integral<Integral>::value && std::is_floating_point<FloatingPoint>::value, Vector<size, Integral>>::type
#endif
operator/(const Vector<size, Integral>& vector, FloatingPoint number) {
    Vector<size, Integral> copy(vector);
    return copy /= number;
}

/** @relates Vector
@brief Multiply integral vector with floating-point vector component-wise and assign

Similar to @ref Vector::operator*=(const Vector<size, T>&), except that the
multiplication is done in floating-point. The computation is done in-place.
*/
template<std::size_t size, class Integral, class FloatingPoint> inline
#ifdef DOXYGEN_GENERATING_OUTPUT
Vector<size, Integral>&
#else
typename std::enable_if<std::is_integral<Integral>::value && std::is_floating_point<FloatingPoint>::value, Vector<size, Integral>&>::type
#endif
operator*=(Vector<size, Integral>& a, const Vector<size, FloatingPoint>& b) {
    for(std::size_t i = 0; i != size; ++i)
        a[i] = Integral(a[i]*b[i]);

    return a;
}

/** @relates Vector
@brief Multiply integral vector with floating-point vector component-wise

Similar to @ref Vector::operator*(const Vector<size, T>&) const, except that
the multiplication is done in floating-point. The result is always integral
vector, convert both arguments to the same floating-point type to have
floating-point result.
*/
template<std::size_t size, class Integral, class FloatingPoint> inline
#ifdef DOXYGEN_GENERATING_OUTPUT
Vector<size, Integral>
#else
typename std::enable_if<std::is_integral<Integral>::value && std::is_floating_point<FloatingPoint>::value, Vector<size, Integral>>::type
#endif
operator*(const Vector<size, Integral>& a, const Vector<size, FloatingPoint>& b) {
    Vector<size, Integral> copy(a);
    return copy *= b;
}

/** @relates Vector
@brief Multiply floating-point vector with integral vector component-wise

Same as @ref operator*(const Vector<size, Integral>&, const Vector<size, FloatingPoint>&).
*/
template<std::size_t size, class FloatingPoint, class Integral> inline
#ifdef DOXYGEN_GENERATING_OUTPUT
Vector<size, Integral>
#else
typename std::enable_if<std::is_integral<Integral>::value && std::is_floating_point<FloatingPoint>::value, Vector<size, Integral>>::type
#endif
operator*(const Vector<size, FloatingPoint>& a, const Vector<size, Integral>& b) {
    return b*a;
}

/** @relates Vector
@brief Divide integral vector with floating-point vector component-wise and assign

Similar to @ref Vector::operator/=(const Vector<size, T>&), except that the
division is done in floating-point. The computation is done in-place.
*/
template<std::size_t size, class Integral, class FloatingPoint> inline
#ifdef DOXYGEN_GENERATING_OUTPUT
Vector<size, Integral>&
#else
typename std::enable_if<std::is_integral<Integral>::value && std::is_floating_point<FloatingPoint>::value, Vector<size, Integral>&>::type
#endif
operator/=(Vector<size, Integral>& a, const Vector<size, FloatingPoint>& b) {
    for(std::size_t i = 0; i != size; ++i)
        a[i] = Integral(a[i]/b[i]);

    return a;
}

/** @relates Vector
@brief Divide integral vector with floating-point vector component-wise

Similar to @ref Vector::operator/(const Vector<size, T>&) const, except that
the division is done in floating-point. The result is always integral vector,
convert both arguments to the same floating-point type to have floating-point
result.
*/
template<std::size_t size, class Integral, class FloatingPoint> inline
#ifdef DOXYGEN_GENERATING_OUTPUT
Vector<size, Integral>
#else
typename std::enable_if<std::is_integral<Integral>::value && std::is_floating_point<FloatingPoint>::value, Vector<size, Integral>>::type
#endif
operator/(const Vector<size, Integral>& a, const Vector<size, FloatingPoint>& b) {
    Vector<size, Integral> copy(a);
    return copy /= b;
}

/** @debugoperator{Magnum::Math::Vector} */
template<std::size_t size, class T> Corrade::Utility::Debug operator<<(Corrade::Utility::Debug debug, const Vector<size, T>& value) {
    debug << "Vector(";
    debug.setFlag(Corrade::Utility::Debug::SpaceAfterEachValue, false);
    for(std::size_t i = 0; i != size; ++i) {
        if(i != 0) debug << ", ";
        debug << value[i];
    }
    debug << ")";
    debug.setFlag(Corrade::Utility::Debug::SpaceAfterEachValue, true);
    return debug;
}

/* Explicit instantiation for types used in OpenGL */
#ifndef DOXYGEN_GENERATING_OUTPUT
extern template Corrade::Utility::Debug MAGNUM_EXPORT operator<<(Corrade::Utility::Debug, const Vector<2, Float>&);
extern template Corrade::Utility::Debug MAGNUM_EXPORT operator<<(Corrade::Utility::Debug, const Vector<3, Float>&);
extern template Corrade::Utility::Debug MAGNUM_EXPORT operator<<(Corrade::Utility::Debug, const Vector<4, Float>&);
extern template Corrade::Utility::Debug MAGNUM_EXPORT operator<<(Corrade::Utility::Debug, const Vector<2, Int>&);
extern template Corrade::Utility::Debug MAGNUM_EXPORT operator<<(Corrade::Utility::Debug, const Vector<3, Int>&);
extern template Corrade::Utility::Debug MAGNUM_EXPORT operator<<(Corrade::Utility::Debug, const Vector<4, Int>&);
extern template Corrade::Utility::Debug MAGNUM_EXPORT operator<<(Corrade::Utility::Debug, const Vector<2, UnsignedInt>&);
extern template Corrade::Utility::Debug MAGNUM_EXPORT operator<<(Corrade::Utility::Debug, const Vector<3, UnsignedInt>&);
extern template Corrade::Utility::Debug MAGNUM_EXPORT operator<<(Corrade::Utility::Debug, const Vector<4, UnsignedInt>&);
#ifndef MAGNUM_TARGET_GLES
extern template Corrade::Utility::Debug MAGNUM_EXPORT operator<<(Corrade::Utility::Debug, const Vector<2, Double>&);
extern template Corrade::Utility::Debug MAGNUM_EXPORT operator<<(Corrade::Utility::Debug, const Vector<3, Double>&);
extern template Corrade::Utility::Debug MAGNUM_EXPORT operator<<(Corrade::Utility::Debug, const Vector<4, Double>&);
#endif
#endif

#ifndef DOXYGEN_GENERATING_OUTPUT
#define MAGNUM_VECTOR_SUBCLASS_IMPLEMENTATION(size, Type)                   \
    static Type<T>& from(T* data) {                                         \
        return *reinterpret_cast<Type<T>*>(data);                           \
    }                                                                       \
    static const Type<T>& from(const T* data) {                             \
        return *reinterpret_cast<const Type<T>*>(data);                     \
    }                                                                       \
    template<std::size_t otherSize> constexpr static Type<T> pad(const Math::Vector<otherSize, T>& a, T value = T(0)) { \
        return Math::Vector<size, T>::pad(a, value);                        \
    }                                                                       \
                                                                            \
    Type<T>& operator=(const Type<T>& other) {                              \
        Math::Vector<size, T>::operator=(other);                            \
        return *this;                                                       \
    }                                                                       \
                                                                            \
    Type<T> operator-() const {                                             \
        return Math::Vector<size, T>::operator-();                          \
    }                                                                       \
    Type<T>& operator+=(const Math::Vector<size, T>& other) {               \
        Math::Vector<size, T>::operator+=(other);                           \
        return *this;                                                       \
    }                                                                       \
    Type<T> operator+(const Math::Vector<size, T>& other) const {           \
        return Math::Vector<size, T>::operator+(other);                     \
    }                                                                       \
    Type<T>& operator-=(const Math::Vector<size, T>& other) {               \
        Math::Vector<size, T>::operator-=(other);                           \
        return *this;                                                       \
    }                                                                       \
    Type<T> operator-(const Math::Vector<size, T>& other) const {           \
        return Math::Vector<size, T>::operator-(other);                     \
    }                                                                       \
    Type<T>& operator*=(T number) {                                         \
        Math::Vector<size, T>::operator*=(number);                          \
        return *this;                                                       \
    }                                                                       \
    Type<T> operator*(T number) const {                                     \
        return Math::Vector<size, T>::operator*(number);                    \
    }                                                                       \
    Type<T>& operator/=(T number) {                                         \
        Math::Vector<size, T>::operator/=(number);                          \
        return *this;                                                       \
    }                                                                       \
    Type<T> operator/(T number) const {                                     \
        return Math::Vector<size, T>::operator/(number);                    \
    }                                                                       \
    Type<T>& operator*=(const Math::Vector<size, T>& other) {               \
        Math::Vector<size, T>::operator*=(other);                           \
        return *this;                                                       \
    }                                                                       \
    Type<T> operator*(const Math::Vector<size, T>& other) const {           \
        return Math::Vector<size, T>::operator*(other);                     \
    }                                                                       \
    Type<T>& operator/=(const Math::Vector<size, T>& other) {               \
        Math::Vector<size, T>::operator/=(other);                           \
        return *this;                                                       \
    }                                                                       \
    Type<T> operator/(const Math::Vector<size, T>& other) const {           \
        return Math::Vector<size, T>::operator/(other);                     \
    }                                                                       \
                                                                            \
    Type<T> normalized() const {                                            \
        return Math::Vector<size, T>::normalized();                         \
    }                                                                       \
    Type<T> resized(T length) const {                                       \
        return Math::Vector<size, T>::resized(length);                      \
    }                                                                       \
    Type<T> projected(const Math::Vector<size, T>& other) const {           \
        return Math::Vector<size, T>::projected(other);                     \
    }                                                                       \
    Type<T> projectedOntoNormalized(const Math::Vector<size, T>& other) const { \
        return Math::Vector<size, T>::projectedOntoNormalized(other);       \
    }

#define MAGNUM_VECTORn_OPERATOR_IMPLEMENTATION(size, Type)                  \
    template<class T> inline Type<T> operator*(typename std::common_type<T>::type number, const Type<T>& vector) { \
        return number*static_cast<const Math::Vector<size, T>&>(vector);    \
    }                                                                       \
    template<class T> inline Type<T> operator/(typename std::common_type<T>::type number, const Type<T>& vector) { \
        return number/static_cast<const Math::Vector<size, T>&>(vector);    \
    }                                                                       \
                                                                            \
    template<class Integral> inline typename std::enable_if<std::is_integral<Integral>::value, Type<Integral>&>::type operator%=(Type<Integral>& a, Integral b) { \
        static_cast<Math::Vector<size, Integral>&>(a) %= b;                 \
        return a;                                                           \
    }                                                                       \
    template<class Integral> inline typename std::enable_if<std::is_integral<Integral>::value, Type<Integral>>::type operator%(const Type<Integral>& a, Integral b) { \
        return static_cast<const Math::Vector<size, Integral>&>(a) % b;     \
    }                                                                       \
    template<class Integral> inline typename std::enable_if<std::is_integral<Integral>::value, Type<Integral>&>::type operator%=(Type<Integral>& a, const Math::Vector<size, Integral>& b) { \
        static_cast<Math::Vector<size, Integral>&>(a) %= b;                 \
        return a;                                                           \
    }                                                                       \
    template<class Integral> inline typename std::enable_if<std::is_integral<Integral>::value, Type<Integral>>::type operator%(const Type<Integral>& a, const Math::Vector<size, Integral>& b) { \
        return static_cast<const Math::Vector<size, Integral>&>(a) % b;     \
    }                                                                       \
                                                                            \
    template<class Integral> inline typename std::enable_if<std::is_integral<Integral>::value, Type<Integral>>::type operator~(const Type<Integral>& vector) { \
        return ~static_cast<const Math::Vector<size, Integral>&>(vector);   \
    }                                                                       \
    template<class Integral> inline typename std::enable_if<std::is_integral<Integral>::value, Type<Integral>&>::type operator&=(Type<Integral>& a, const Math::Vector<size, Integral>& b) { \
        static_cast<Math::Vector<size, Integral>&>(a) &= b;                 \
        return a;                                                           \
    }                                                                       \
    template<class Integral> inline typename std::enable_if<std::is_integral<Integral>::value, Type<Integral>>::type operator&(const Type<Integral>& a, const Math::Vector<size, Integral>& b) { \
        return static_cast<const Math::Vector<size, Integral>&>(a) & b;     \
    }                                                                       \
    template<class Integral> inline typename std::enable_if<std::is_integral<Integral>::value, Type<Integral>&>::type operator|=(Type<Integral>& a, const Math::Vector<size, Integral>& b) { \
        static_cast<Math::Vector<size, Integral>&>(a) |= b;                 \
        return a;                                                           \
    }                                                                       \
    template<class Integral> inline typename std::enable_if<std::is_integral<Integral>::value, Type<Integral>>::type operator|(const Type<Integral>& a, const Math::Vector<size, Integral>& b) { \
        return static_cast<const Math::Vector<size, Integral>&>(a) | b;     \
    }                                                                       \
    template<class Integral> inline typename std::enable_if<std::is_integral<Integral>::value, Type<Integral>&>::type operator^=(Type<Integral>& a, const Math::Vector<size, Integral>& b) { \
        static_cast<Math::Vector<size, Integral>&>(a) ^= b;                 \
        return a;                                                           \
    }                                                                       \
    template<class Integral> inline typename std::enable_if<std::is_integral<Integral>::value, Type<Integral>>::type operator^(const Type<Integral>& a, const Math::Vector<size, Integral>& b) { \
        return static_cast<const Math::Vector<size, Integral>&>(a) ^ b;     \
    }                                                                       \
    template<class Integral> inline typename std::enable_if<std::is_integral<Integral>::value, Type<Integral>&>::type operator<<=(Type<Integral>& vector, typename std::common_type<Integral>::type shift) { \
        static_cast<Math::Vector<size, Integral>&>(vector) <<= shift;       \
        return vector;                                                      \
    }                                                                       \
    template<class Integral> inline typename std::enable_if<std::is_integral<Integral>::value, Type<Integral>>::type operator<<(const Type<Integral>& vector, typename std::common_type<Integral>::type shift) { \
        return static_cast<const Math::Vector<size, Integral>&>(vector) << shift; \
    }                                                                       \
    template<class Integral> inline typename std::enable_if<std::is_integral<Integral>::value, Type<Integral>&>::type operator>>=(Type<Integral>& vector, typename std::common_type<Integral>::type shift) { \
        static_cast<Math::Vector<size, Integral>&>(vector) >>= shift;       \
        return vector;                                                      \
    }                                                                       \
    template<class Integral> inline typename std::enable_if<std::is_integral<Integral>::value, Type<Integral>>::type operator>>(const Type<Integral>& vector, typename std::common_type<Integral>::type shift) { \
        return static_cast<const Math::Vector<size, Integral>&>(vector) >> shift; \
    }                                                                       \
    template<class Integral, class FloatingPoint> inline typename std::enable_if<std::is_integral<Integral>::value && std::is_floating_point<FloatingPoint>::value, Type<Integral>&>::type operator*=(Type<Integral>& vector, FloatingPoint number) { \
        static_cast<Math::Vector<size, Integral>&>(vector) *= number;       \
        return vector;                                                      \
    }                                                                       \
    template<class Integral, class FloatingPoint> inline typename std::enable_if<std::is_integral<Integral>::value && std::is_floating_point<FloatingPoint>::value, Type<Integral>>::type operator*(const Type<Integral>& vector, FloatingPoint number) { \
        return static_cast<const Math::Vector<size, Integral>&>(vector)*number; \
    }                                                                       \
    template<class FloatingPoint, class Integral> inline typename std::enable_if<std::is_integral<Integral>::value && std::is_floating_point<FloatingPoint>::value, Type<Integral>>::type operator*(FloatingPoint number, const Type<Integral>& vector) { \
        return number*static_cast<const Math::Vector<size, Integral>&>(vector); \
    }                                                                       \
    template<class Integral, class FloatingPoint> inline typename std::enable_if<std::is_integral<Integral>::value && std::is_floating_point<FloatingPoint>::value, Type<Integral>&>::type operator/=(Type<Integral>& vector, FloatingPoint number) { \
        static_cast<Math::Vector<size, Integral>&>(vector) /= number;       \
        return vector;                                                      \
    }                                                                       \
    template<class Integral, class FloatingPoint> inline typename std::enable_if<std::is_integral<Integral>::value && std::is_floating_point<FloatingPoint>::value, Type<Integral>>::type operator/(const Type<Integral>& vector, FloatingPoint number) { \
        return static_cast<const Math::Vector<size, Integral>&>(vector)/number; \
    }                                                                       \
                                                                            \
    template<class Integral, class FloatingPoint> inline typename std::enable_if<std::is_integral<Integral>::value && std::is_floating_point<FloatingPoint>::value, Type<Integral>&>::type operator*=(Type<Integral>& a, const Math::Vector<size, FloatingPoint>& b) { \
        static_cast<Math::Vector<size, Integral>&>(a) *= b;                 \
        return a;                                                           \
    }                                                                       \
    template<class Integral, class FloatingPoint> inline typename std::enable_if<std::is_integral<Integral>::value && std::is_floating_point<FloatingPoint>::value, Type<Integral>>::type operator*(const Type<Integral>& a, const Math::Vector<size, FloatingPoint>& b) { \
        return static_cast<const Math::Vector<size, Integral>&>(a)*b;       \
    }                                                                       \
    template<class FloatingPoint, class Integral> inline typename std::enable_if<std::is_integral<Integral>::value && std::is_floating_point<FloatingPoint>::value, Type<Integral>>::type operator*(const Math::Vector<size, FloatingPoint>& a, const Type<Integral>& b) { \
        return a*static_cast<const Math::Vector<size, Integral>&>(b);       \
    }                                                                       \
    template<class Integral, class FloatingPoint> inline typename std::enable_if<std::is_integral<Integral>::value && std::is_floating_point<FloatingPoint>::value, Type<Integral>&>::type operator/=(Type<Integral>& a, const Math::Vector<size, FloatingPoint>& b) { \
        static_cast<Math::Vector<size, Integral>&>(a) /= b;                 \
        return a;                                                           \
    }                                                                       \
    template<class Integral, class FloatingPoint> inline typename std::enable_if<std::is_integral<Integral>::value && std::is_floating_point<FloatingPoint>::value, Type<Integral>>::type operator/(const Type<Integral>& a, const Math::Vector<size, FloatingPoint>& b) { \
        return static_cast<const Math::Vector<size, Integral>&>(a)/b;       \
    }
#endif

template<std::size_t size, class T> inline BoolVector<size> Vector<size, T>::operator<(const Vector<size, T>& other) const {
    BoolVector<size> out;

    for(std::size_t i = 0; i != size; ++i)
        out.set(i, _data[i] < other._data[i]);

    return out;
}

template<std::size_t size, class T> inline BoolVector<size> Vector<size, T>::operator<=(const Vector<size, T>& other) const {
    BoolVector<size> out;

    for(std::size_t i = 0; i != size; ++i)
        out.set(i, _data[i] <= other._data[i]);

    return out;
}

template<std::size_t size, class T> inline BoolVector<size> Vector<size, T>::operator>=(const Vector<size, T>& other) const {
    BoolVector<size> out;

    for(std::size_t i = 0; i != size; ++i)
        out.set(i, _data[i] >= other._data[i]);

    return out;
}

template<std::size_t size, class T> inline BoolVector<size> Vector<size, T>::operator>(const Vector<size, T>& other) const {
    BoolVector<size> out;

    for(std::size_t i = 0; i != size; ++i)
        out.set(i, _data[i] > other._data[i]);

    return out;
}

template<std::size_t size, class T> inline Vector<size, T> Vector<size, T>::operator-() const {
    Vector<size, T> out;

    for(std::size_t i = 0; i != size; ++i)
        out._data[i] = -_data[i];

    return out;
}

template<std::size_t size, class T> inline Vector<size, T> Vector<size, T>::projectedOntoNormalized(const Vector<size, T>& line) const {
    CORRADE_ASSERT(line.isNormalized(), "Math::Vector::projectedOntoNormalized(): line must be normalized", {});
    return line*Math::dot(*this, line);
}

template<std::size_t size, class T> inline T Vector<size, T>::sum() const {
    T out(_data[0]);

    for(std::size_t i = 1; i != size; ++i)
        out += _data[i];

    return out;
}

template<std::size_t size, class T> inline T Vector<size, T>::product() const {
    T out(_data[0]);

    for(std::size_t i = 1; i != size; ++i)
        out *= _data[i];

    return out;
}

template<std::size_t size, class T> inline T Vector<size, T>::min() const {
    T out(_data[0]);

    for(std::size_t i = 1; i != size; ++i)
        out = std::min(out, _data[i]);

    return out;
}

template<std::size_t size, class T> inline T Vector<size, T>::max() const {
    T out(_data[0]);

    for(std::size_t i = 1; i != size; ++i)
        out = std::max(out, _data[i]);

    return out;
}

}}

namespace Corrade { namespace Utility {

/** @configurationvalue{Magnum::Math::RectangularMatrix} */
template<std::size_t size, class T> struct ConfigurationValue<Magnum::Math::Vector<size, T>> {
    ConfigurationValue() = delete;

    /** @brief Writes elements separated with spaces */
    static std::string toString(const Magnum::Math::Vector<size, T>& value, ConfigurationValueFlags flags) {
        std::string output;

        for(std::size_t i = 0; i != size; ++i) {
            if(!output.empty()) output += ' ';
            output += ConfigurationValue<T>::toString(value[i], flags);
        }

        return output;
    }

    /** @brief Reads elements separated with whitespace */
    static Magnum::Math::Vector<size, T> fromString(const std::string& stringValue, ConfigurationValueFlags flags) {
        Magnum::Math::Vector<size, T> result;

        std::size_t oldpos = 0, pos = std::string::npos, i = 0;
        do {
            pos = stringValue.find(' ', oldpos);
            std::string part = stringValue.substr(oldpos, pos-oldpos);

            if(!part.empty()) {
                result[i] = ConfigurationValue<T>::fromString(part, flags);
                ++i;
            }

            oldpos = pos+1;
        } while(pos != std::string::npos);

        return result;
    }
};

#ifndef DOXYGEN_GENERATING_OUTPUT
/* Vectors */
extern template struct MAGNUM_EXPORT ConfigurationValue<Magnum::Math::Vector<2, Magnum::Float>>;
extern template struct MAGNUM_EXPORT ConfigurationValue<Magnum::Math::Vector<3, Magnum::Float>>;
extern template struct MAGNUM_EXPORT ConfigurationValue<Magnum::Math::Vector<4, Magnum::Float>>;
extern template struct MAGNUM_EXPORT ConfigurationValue<Magnum::Math::Vector<2, Magnum::Int>>;
extern template struct MAGNUM_EXPORT ConfigurationValue<Magnum::Math::Vector<3, Magnum::Int>>;
extern template struct MAGNUM_EXPORT ConfigurationValue<Magnum::Math::Vector<4, Magnum::Int>>;
extern template struct MAGNUM_EXPORT ConfigurationValue<Magnum::Math::Vector<2, Magnum::UnsignedInt>>;
extern template struct MAGNUM_EXPORT ConfigurationValue<Magnum::Math::Vector<3, Magnum::UnsignedInt>>;
extern template struct MAGNUM_EXPORT ConfigurationValue<Magnum::Math::Vector<4, Magnum::UnsignedInt>>;
#ifndef MAGNUM_TARGET_GLES
extern template struct MAGNUM_EXPORT ConfigurationValue<Magnum::Math::Vector<2, Magnum::Double>>;
extern template struct MAGNUM_EXPORT ConfigurationValue<Magnum::Math::Vector<3, Magnum::Double>>;
extern template struct MAGNUM_EXPORT ConfigurationValue<Magnum::Math::Vector<4, Magnum::Double>>;
#endif
#endif

}}

#endif<|MERGE_RESOLUTION|>--- conflicted
+++ resolved
@@ -597,7 +597,6 @@
             #endif
 
         /* Implementation for Vector<size, T>::Vector(U) */
-<<<<<<< HEAD
         template<std::size_t ...sequence> constexpr explicit Vector(Implementation::Sequence<sequence...>, T value):
             #ifndef CORRADE_MSVC2013_COMPATIBILITY
             _data{Implementation::repeat(value, sequence)...} {}
@@ -605,15 +604,11 @@
             _data({Implementation::repeat(value, sequence)...}) {}
             #endif
 
-        #ifndef CORRADE_MSVC2013_COMPATIBILITY
-=======
-        template<std::size_t ...sequence> constexpr explicit Vector(Implementation::Sequence<sequence...>, T value): _data{Implementation::repeat(value, sequence)...} {}
-
         template<std::size_t otherSize, std::size_t ...sequence> constexpr static Vector<size, T> padInternal(Implementation::Sequence<sequence...>, const Vector<otherSize, T>& a, T value) {
             return {sequence < otherSize ? a[sequence] : value...};
         }
 
->>>>>>> 7d6de4ad
+        #ifndef CORRADE_MSVC2013_COMPATIBILITY
         T _data[size];
         #else
         std::array<T, size> _data;

/*
    This file is part of Magnum.

    Copyright © 2010, 2011, 2012, 2013, 2014, 2015
              Vladimír Vondruš <mosra@centrum.cz>

    Permission is hereby granted, free of charge, to any person obtaining a
    copy of this software and associated documentation files (the "Software"),
    to deal in the Software without restriction, including without limitation
    the rights to use, copy, modify, merge, publish, distribute, sublicense,
    and/or sell copies of the Software, and to permit persons to whom the
    Software is furnished to do so, subject to the following conditions:

    The above copyright notice and this permission notice shall be included
    in all copies or substantial portions of the Software.

    THE SOFTWARE IS PROVIDED "AS IS", WITHOUT WARRANTY OF ANY KIND, EXPRESS OR
    IMPLIED, INCLUDING BUT NOT LIMITED TO THE WARRANTIES OF MERCHANTABILITY,
    FITNESS FOR A PARTICULAR PURPOSE AND NONINFRINGEMENT. IN NO EVENT SHALL
    THE AUTHORS OR COPYRIGHT HOLDERS BE LIABLE FOR ANY CLAIM, DAMAGES OR OTHER
    LIABILITY, WHETHER IN AN ACTION OF CONTRACT, TORT OR OTHERWISE, ARISING
    FROM, OUT OF OR IN CONNECTION WITH THE SOFTWARE OR THE USE OR OTHER
    DEALINGS IN THE SOFTWARE.
*/

#include <Corrade/TestSuite/Tester.h>

#include "Magnum/AbstractShaderProgram.h"

namespace Magnum { namespace Test {

struct AbstractShaderProgramTest: TestSuite::Tester {
    explicit AbstractShaderProgramTest();

    void attributeScalar();
    void attributeScalarInt();
    void attributeScalarUnsignedInt();
    void attributeScalarDouble();

    void attributeVector();
    void attributeVectorInt();
    void attributeVectorUnsignedInt();
    void attributeVectorDouble();
    void attributeVector4();
    void attributeVectorBGRA();

    void attributeMatrixNxN();
    #ifndef MAGNUM_TARGET_GLES2
    void attributeMatrixMxN();
    #endif
    void attributeMatrixNxNd();
    void attributeMatrixMxNd();
};

AbstractShaderProgramTest::AbstractShaderProgramTest() {
    addTests<AbstractShaderProgramTest>({&AbstractShaderProgramTest::attributeScalar,
              &AbstractShaderProgramTest::attributeScalarInt,
              &AbstractShaderProgramTest::attributeScalarUnsignedInt,
              &AbstractShaderProgramTest::attributeScalarDouble,

              &AbstractShaderProgramTest::attributeVector,
              &AbstractShaderProgramTest::attributeVectorInt,
              &AbstractShaderProgramTest::attributeVectorUnsignedInt,
              &AbstractShaderProgramTest::attributeVectorDouble,
              &AbstractShaderProgramTest::attributeVector4,
              &AbstractShaderProgramTest::attributeVectorBGRA,

              &AbstractShaderProgramTest::attributeMatrixNxN,
              #ifndef MAGNUM_TARGET_GLES2
              &AbstractShaderProgramTest::attributeMatrixMxN,
              #endif
              &AbstractShaderProgramTest::attributeMatrixNxNd,
              &AbstractShaderProgramTest::attributeMatrixMxNd});
}

void AbstractShaderProgramTest::attributeScalar() {
<<<<<<< HEAD
    typedef AbstractShaderProgram::Attribute<3, Float> Attribute;
    /* GCC 4.5: no bool conversion operator */
    CORRADE_VERIFY((std::is_same<Attribute::ScalarType, Float>::value));
    CORRADE_COMPARE(Int(Attribute::Location), 3);
    CORRADE_COMPARE(Int(Attribute::VectorCount), 1);
=======
    typedef Attribute<3, Float> Attribute;
    CORRADE_VERIFY((std::is_same<Attribute::ScalarType, Float>{}));
    CORRADE_COMPARE(Attribute::Location, 3);
    CORRADE_COMPARE(Attribute::VectorCount, 1);
>>>>>>> 7d6de4ad

    /* Default constructor */
    Attribute a;
    CORRADE_COMPARE(a.components(), Attribute::Components::One);
    CORRADE_VERIFY(!a.dataOptions());
    CORRADE_COMPARE(a.vectorSize(), 4);
    CORRADE_COMPARE(a.dataType(), Attribute::DataType::Float);

    /* Options */
    Attribute b(Attribute::DataType::UnsignedShort, Attribute::DataOption::Normalized);
    CORRADE_COMPARE(b.vectorSize(), 2);
    CORRADE_VERIFY(b.dataOptions() <= Attribute::DataOption::Normalized);
}

void AbstractShaderProgramTest::attributeScalarInt() {
    #ifndef MAGNUM_TARGET_GLES2
<<<<<<< HEAD
    typedef AbstractShaderProgram::Attribute<3, Int> Attribute;
    /* GCC 4.5: no bool conversion operator */
    CORRADE_VERIFY((std::is_same<Attribute::ScalarType, Int>::value));
    CORRADE_COMPARE(Int(Attribute::VectorCount), 1);
=======
    typedef Attribute<3, Int> Attribute;
    CORRADE_VERIFY((std::is_same<Attribute::ScalarType, Int>{}));
    CORRADE_COMPARE(Attribute::VectorCount, 1);
>>>>>>> 7d6de4ad

    /* Default constructor */
    Attribute a;
    CORRADE_COMPARE(a.vectorSize(), 4);

    /* Options */
    Attribute b(Attribute::DataType::Short);
    CORRADE_COMPARE(b.vectorSize(), 2);
    #else
    CORRADE_SKIP("Integer attributes are not available in OpenGL ES 2.");
    #endif
}

void AbstractShaderProgramTest::attributeScalarUnsignedInt() {
    #ifndef MAGNUM_TARGET_GLES2
<<<<<<< HEAD
    typedef AbstractShaderProgram::Attribute<3, UnsignedInt> Attribute;
    /* GCC 4.5: no bool conversion operator */
    CORRADE_VERIFY((std::is_same<Attribute::ScalarType, UnsignedInt>::value));
    CORRADE_COMPARE(Int(Attribute::VectorCount), 1);
=======
    typedef Attribute<3, UnsignedInt> Attribute;
    CORRADE_VERIFY((std::is_same<Attribute::ScalarType, UnsignedInt>{}));
    CORRADE_COMPARE(Attribute::VectorCount, 1);
>>>>>>> 7d6de4ad

    /* Default constructor */
    Attribute a;
    CORRADE_COMPARE(a.vectorSize(), 4);

    /* Options */
    Attribute b(Attribute::DataType::UnsignedByte);
    CORRADE_COMPARE(b.vectorSize(), 1);
    #else
    CORRADE_SKIP("Integer attributes are not available in OpenGL ES 2.");
    #endif
}

void AbstractShaderProgramTest::attributeScalarDouble() {
    #ifndef MAGNUM_TARGET_GLES
<<<<<<< HEAD
    typedef AbstractShaderProgram::Attribute<3, Double> Attribute;
    /* GCC 4.5: no bool conversion operator */
    CORRADE_VERIFY((std::is_same<Attribute::ScalarType, Double>::value));
    CORRADE_COMPARE(Int(Attribute::VectorCount), 1);
=======
    typedef Attribute<3, Double> Attribute;
    CORRADE_VERIFY((std::is_same<Attribute::ScalarType, Double>{}));
    CORRADE_COMPARE(Attribute::VectorCount, 1);
>>>>>>> 7d6de4ad

    /* Default constructor */
    Attribute a;
    CORRADE_COMPARE(a.vectorSize(), 8);
    #else
    CORRADE_SKIP("Double attributes are not available in OpenGL ES.");
    #endif
}

void AbstractShaderProgramTest::attributeVector() {
<<<<<<< HEAD
    typedef AbstractShaderProgram::Attribute<3, Vector3> Attribute;
    /* GCC 4.5: no bool conversion operator */
    CORRADE_VERIFY((std::is_same<Attribute::ScalarType, Float>::value));
    CORRADE_COMPARE(Int(Attribute::VectorCount), 1);
=======
    typedef Attribute<3, Vector3> Attribute;
    CORRADE_VERIFY((std::is_same<Attribute::ScalarType, Float>{}));
    CORRADE_COMPARE(Attribute::VectorCount, 1);
>>>>>>> 7d6de4ad

    /* Default constructor */
    Attribute a;
    CORRADE_COMPARE(a.components(), Attribute::Components::Three);
    CORRADE_COMPARE(a.vectorSize(), 3*4);
    CORRADE_COMPARE(a.dataType(), Attribute::DataType::Float);

    /* Options */
    #ifndef MAGNUM_TARGET_GLES
    Attribute b(Attribute::Components::Two, Attribute::DataType::Double);
    CORRADE_COMPARE(b.components(), Attribute::Components::Two);
    CORRADE_COMPARE(b.vectorSize(), 2*8);
    #else
    Attribute b(Attribute::Components::Two, Attribute::DataType::Float);
    CORRADE_COMPARE(b.components(), Attribute::Components::Two);
    CORRADE_COMPARE(b.vectorSize(), 2*4);
    #endif
}

void AbstractShaderProgramTest::attributeVectorInt() {
    #ifndef MAGNUM_TARGET_GLES2
<<<<<<< HEAD
    typedef AbstractShaderProgram::Attribute<3, Vector2i> Attribute;
    /* GCC 4.5: no bool conversion operator */
    CORRADE_VERIFY((std::is_same<Attribute::ScalarType, Int>::value));
    CORRADE_COMPARE(Int(Attribute::VectorCount), 1);
=======
    typedef Attribute<3, Vector2i> Attribute;
    CORRADE_VERIFY((std::is_same<Attribute::ScalarType, Int>{}));
    CORRADE_COMPARE(Attribute::VectorCount, 1);
>>>>>>> 7d6de4ad

    /* Default constructor */
    Attribute a;
    CORRADE_COMPARE(a.components(), Attribute::Components::Two);
    CORRADE_COMPARE(a.vectorSize(), 2*4);
    CORRADE_COMPARE(a.dataType(), Attribute::DataType::Int);

    /* Options */
    Attribute b(Attribute::Components::One, Attribute::DataType::Int);
    CORRADE_COMPARE(b.vectorSize(), 4);
    #else
    CORRADE_SKIP("Integer attributes are not available in OpenGL ES 2.");
    #endif
}

void AbstractShaderProgramTest::attributeVectorUnsignedInt() {
    #ifndef MAGNUM_TARGET_GLES2
<<<<<<< HEAD
    typedef AbstractShaderProgram::Attribute<3, Vector4ui> Attribute;
    /* GCC 4.5: no bool conversion operator */
    CORRADE_VERIFY((std::is_same<Attribute::ScalarType, UnsignedInt>::value));
    CORRADE_COMPARE(Int(Attribute::VectorCount), 1);
=======
    typedef Attribute<3, Vector4ui> Attribute;
    CORRADE_VERIFY((std::is_same<Attribute::ScalarType, UnsignedInt>{}));
    CORRADE_COMPARE(Attribute::VectorCount, 1);
>>>>>>> 7d6de4ad

    /* Default constructor */
    Attribute a;
    CORRADE_COMPARE(a.components(), Attribute::Components::Four);
    CORRADE_COMPARE(a.vectorSize(), 4*4);
    CORRADE_COMPARE(a.dataType(), Attribute::DataType::UnsignedInt);

    /* Options */
    Attribute b(Attribute::Components::Three, Attribute::DataType::UnsignedShort);
    CORRADE_COMPARE(b.vectorSize(), 3*2);
    #else
    CORRADE_SKIP("Integer attributes are not available in OpenGL ES 2.");
    #endif
}

void AbstractShaderProgramTest::attributeVectorDouble() {
    #ifndef MAGNUM_TARGET_GLES
<<<<<<< HEAD
    typedef AbstractShaderProgram::Attribute<3, Vector2d> Attribute;
    /* GCC 4.5: no bool conversion operator */
    CORRADE_VERIFY((std::is_same<Attribute::ScalarType, Double>::value));
    CORRADE_COMPARE(Int(Attribute::VectorCount), 1);
=======
    typedef Attribute<3, Vector2d> Attribute;
    CORRADE_VERIFY((std::is_same<Attribute::ScalarType, Double>{}));
    CORRADE_COMPARE(Attribute::VectorCount, 1);
>>>>>>> 7d6de4ad

    /* Default constructor */
    Attribute a;
    CORRADE_COMPARE(a.components(), Attribute::Components::Two);
    CORRADE_COMPARE(a.vectorSize(), 2*8);
    CORRADE_COMPARE(a.dataType(), Attribute::DataType::Double);

    /* Options */
    Attribute b(Attribute::Components::One);
    CORRADE_COMPARE(b.vectorSize(), 8);
    #else
    CORRADE_SKIP("Double attributes are not available in OpenGL ES.");
    #endif
}

void AbstractShaderProgramTest::attributeVector4() {
<<<<<<< HEAD
    typedef AbstractShaderProgram::Attribute<3, Vector4> Attribute;
    /* GCC 4.5: no bool conversion operator */
    CORRADE_VERIFY((std::is_same<Attribute::ScalarType, Float>::value));
    CORRADE_COMPARE(Int(Attribute::VectorCount), 1);
=======
    typedef Attribute<3, Vector4> Attribute;
    CORRADE_VERIFY((std::is_same<Attribute::ScalarType, Float>{}));
    CORRADE_COMPARE(Attribute::VectorCount, 1);
>>>>>>> 7d6de4ad

    /* Custom type */
    #ifndef MAGNUM_TARGET_GLES
    Attribute a(Attribute::DataType::UnsignedInt2101010Rev);
    CORRADE_COMPARE(a.vectorSize(), 4);
    #else
    Attribute a(Attribute::DataType::HalfFloat);
    CORRADE_COMPARE(a.vectorSize(), 8);
    #endif
}

void AbstractShaderProgramTest::attributeVectorBGRA() {
    #ifndef MAGNUM_TARGET_GLES
<<<<<<< HEAD
    typedef AbstractShaderProgram::Attribute<3, Vector4> Attribute;
    /* GCC 4.5: no bool conversion operator */
    CORRADE_VERIFY((std::is_same<Attribute::ScalarType, Float>::value));
    CORRADE_COMPARE(Int(Attribute::VectorCount), 1);
=======
    typedef Attribute<3, Vector4> Attribute;
    CORRADE_VERIFY((std::is_same<Attribute::ScalarType, Float>{}));
    CORRADE_COMPARE(Attribute::VectorCount, 1);
>>>>>>> 7d6de4ad

    /* BGRA */
    Attribute a(Attribute::Components::BGRA);
    CORRADE_COMPARE(a.vectorSize(), 4*4);
    #else
    CORRADE_SKIP("BGRA attribute component ordering is not available in OpenGL ES.");
    #endif
}

void AbstractShaderProgramTest::attributeMatrixNxN() {
<<<<<<< HEAD
    typedef AbstractShaderProgram::Attribute<3, Matrix3> Attribute;
    /* GCC 4.5: no bool conversion operator */
    CORRADE_VERIFY((std::is_same<Attribute::ScalarType, Float>::value));
    CORRADE_COMPARE(Int(Attribute::VectorCount), 3);
=======
    typedef Attribute<3, Matrix3> Attribute;
    CORRADE_VERIFY((std::is_same<Attribute::ScalarType, Float>{}));
    CORRADE_COMPARE(Attribute::VectorCount, 3);
>>>>>>> 7d6de4ad

    /* Default constructor */
    Attribute a;
    CORRADE_COMPARE(a.components(), Attribute::Components::Three);
    CORRADE_COMPARE(a.vectorSize(), 3*4);
    CORRADE_COMPARE(a.dataType(), Attribute::DataType::Float);
}

#ifndef MAGNUM_TARGET_GLES2
void AbstractShaderProgramTest::attributeMatrixMxN() {
<<<<<<< HEAD
    typedef AbstractShaderProgram::Attribute<3, Matrix3x4> Attribute;
    /* GCC 4.5: no bool conversion operator */
    CORRADE_VERIFY((std::is_same<Attribute::ScalarType, Float>::value));
    CORRADE_COMPARE(Int(Attribute::VectorCount), 3);
=======
    typedef Attribute<3, Matrix3x4> Attribute;
    CORRADE_VERIFY((std::is_same<Attribute::ScalarType, Float>{}));
    CORRADE_COMPARE(Attribute::VectorCount, 3);
>>>>>>> 7d6de4ad

    /* Default constructor */
    Attribute a;
    CORRADE_COMPARE(a.components(), Attribute::Components::Four);
    CORRADE_COMPARE(a.vectorSize(), 4*4);
    CORRADE_COMPARE(a.dataType(), Attribute::DataType::Float);
}
#endif

void AbstractShaderProgramTest::attributeMatrixNxNd() {
    #ifndef MAGNUM_TARGET_GLES
<<<<<<< HEAD
    typedef AbstractShaderProgram::Attribute<3, Matrix4d> Attribute;
    /* GCC 4.5: no bool conversion operator */
    CORRADE_VERIFY((std::is_same<Attribute::ScalarType, Double>::value));
    CORRADE_COMPARE(Int(Attribute::VectorCount), 4);
=======
    typedef Attribute<3, Matrix4d> Attribute;
    CORRADE_VERIFY((std::is_same<Attribute::ScalarType, Double>{}));
    CORRADE_COMPARE(Attribute::VectorCount, 4);
>>>>>>> 7d6de4ad

    /* Default constructor */
    Attribute a;
    CORRADE_COMPARE(a.components(), Attribute::Components::Four);
    CORRADE_COMPARE(a.vectorSize(), 4*8);
    CORRADE_COMPARE(a.dataType(), Attribute::DataType::Double);
    #else
    CORRADE_SKIP("Double attributes are not available in OpenGL ES.");
    #endif
}

void AbstractShaderProgramTest::attributeMatrixMxNd() {
    #ifndef MAGNUM_TARGET_GLES
<<<<<<< HEAD
    typedef AbstractShaderProgram::Attribute<3, Matrix4x2d> Attribute;
    /* GCC 4.5: no bool conversion operator */
    CORRADE_VERIFY((std::is_same<Attribute::ScalarType, Double>::value));
    CORRADE_COMPARE(Int(Attribute::VectorCount), 4);
=======
    typedef Attribute<3, Matrix4x2d> Attribute;
    CORRADE_VERIFY((std::is_same<Attribute::ScalarType, Double>{}));
    CORRADE_COMPARE(Attribute::VectorCount, 4);
>>>>>>> 7d6de4ad

    /* Default constructor */
    Attribute a;
    CORRADE_COMPARE(a.components(), Attribute::Components::Two);
    CORRADE_COMPARE(a.vectorSize(), 2*8);
    CORRADE_COMPARE(a.dataType(), Attribute::DataType::Double);
    #else
    CORRADE_SKIP("Double attributes are not available in OpenGL ES.");
    #endif
}

}}

CORRADE_TEST_MAIN(Magnum::Test::AbstractShaderProgramTest)<|MERGE_RESOLUTION|>--- conflicted
+++ resolved
@@ -74,18 +74,11 @@
 }
 
 void AbstractShaderProgramTest::attributeScalar() {
-<<<<<<< HEAD
-    typedef AbstractShaderProgram::Attribute<3, Float> Attribute;
+    typedef Magnum::Attribute<3, Float> Attribute;
     /* GCC 4.5: no bool conversion operator */
     CORRADE_VERIFY((std::is_same<Attribute::ScalarType, Float>::value));
     CORRADE_COMPARE(Int(Attribute::Location), 3);
     CORRADE_COMPARE(Int(Attribute::VectorCount), 1);
-=======
-    typedef Attribute<3, Float> Attribute;
-    CORRADE_VERIFY((std::is_same<Attribute::ScalarType, Float>{}));
-    CORRADE_COMPARE(Attribute::Location, 3);
-    CORRADE_COMPARE(Attribute::VectorCount, 1);
->>>>>>> 7d6de4ad
 
     /* Default constructor */
     Attribute a;
@@ -102,16 +95,10 @@
 
 void AbstractShaderProgramTest::attributeScalarInt() {
     #ifndef MAGNUM_TARGET_GLES2
-<<<<<<< HEAD
-    typedef AbstractShaderProgram::Attribute<3, Int> Attribute;
+    typedef Magnum::Attribute<3, Int> Attribute;
     /* GCC 4.5: no bool conversion operator */
     CORRADE_VERIFY((std::is_same<Attribute::ScalarType, Int>::value));
     CORRADE_COMPARE(Int(Attribute::VectorCount), 1);
-=======
-    typedef Attribute<3, Int> Attribute;
-    CORRADE_VERIFY((std::is_same<Attribute::ScalarType, Int>{}));
-    CORRADE_COMPARE(Attribute::VectorCount, 1);
->>>>>>> 7d6de4ad
 
     /* Default constructor */
     Attribute a;
@@ -127,16 +114,10 @@
 
 void AbstractShaderProgramTest::attributeScalarUnsignedInt() {
     #ifndef MAGNUM_TARGET_GLES2
-<<<<<<< HEAD
-    typedef AbstractShaderProgram::Attribute<3, UnsignedInt> Attribute;
+    typedef Magnum::Attribute<3, UnsignedInt> Attribute;
     /* GCC 4.5: no bool conversion operator */
     CORRADE_VERIFY((std::is_same<Attribute::ScalarType, UnsignedInt>::value));
     CORRADE_COMPARE(Int(Attribute::VectorCount), 1);
-=======
-    typedef Attribute<3, UnsignedInt> Attribute;
-    CORRADE_VERIFY((std::is_same<Attribute::ScalarType, UnsignedInt>{}));
-    CORRADE_COMPARE(Attribute::VectorCount, 1);
->>>>>>> 7d6de4ad
 
     /* Default constructor */
     Attribute a;
@@ -152,16 +133,10 @@
 
 void AbstractShaderProgramTest::attributeScalarDouble() {
     #ifndef MAGNUM_TARGET_GLES
-<<<<<<< HEAD
-    typedef AbstractShaderProgram::Attribute<3, Double> Attribute;
+    typedef Magnum::Attribute<3, Double> Attribute;
     /* GCC 4.5: no bool conversion operator */
     CORRADE_VERIFY((std::is_same<Attribute::ScalarType, Double>::value));
     CORRADE_COMPARE(Int(Attribute::VectorCount), 1);
-=======
-    typedef Attribute<3, Double> Attribute;
-    CORRADE_VERIFY((std::is_same<Attribute::ScalarType, Double>{}));
-    CORRADE_COMPARE(Attribute::VectorCount, 1);
->>>>>>> 7d6de4ad
 
     /* Default constructor */
     Attribute a;
@@ -172,16 +147,10 @@
 }
 
 void AbstractShaderProgramTest::attributeVector() {
-<<<<<<< HEAD
-    typedef AbstractShaderProgram::Attribute<3, Vector3> Attribute;
-    /* GCC 4.5: no bool conversion operator */
-    CORRADE_VERIFY((std::is_same<Attribute::ScalarType, Float>::value));
-    CORRADE_COMPARE(Int(Attribute::VectorCount), 1);
-=======
-    typedef Attribute<3, Vector3> Attribute;
-    CORRADE_VERIFY((std::is_same<Attribute::ScalarType, Float>{}));
-    CORRADE_COMPARE(Attribute::VectorCount, 1);
->>>>>>> 7d6de4ad
+    typedef Magnum::Attribute<3, Vector3> Attribute;
+    /* GCC 4.5: no bool conversion operator */
+    CORRADE_VERIFY((std::is_same<Attribute::ScalarType, Float>::value));
+    CORRADE_COMPARE(Int(Attribute::VectorCount), 1);
 
     /* Default constructor */
     Attribute a;
@@ -203,16 +172,10 @@
 
 void AbstractShaderProgramTest::attributeVectorInt() {
     #ifndef MAGNUM_TARGET_GLES2
-<<<<<<< HEAD
-    typedef AbstractShaderProgram::Attribute<3, Vector2i> Attribute;
+    typedef Magnum::Attribute<3, Vector2i> Attribute;
     /* GCC 4.5: no bool conversion operator */
     CORRADE_VERIFY((std::is_same<Attribute::ScalarType, Int>::value));
     CORRADE_COMPARE(Int(Attribute::VectorCount), 1);
-=======
-    typedef Attribute<3, Vector2i> Attribute;
-    CORRADE_VERIFY((std::is_same<Attribute::ScalarType, Int>{}));
-    CORRADE_COMPARE(Attribute::VectorCount, 1);
->>>>>>> 7d6de4ad
 
     /* Default constructor */
     Attribute a;
@@ -230,16 +193,10 @@
 
 void AbstractShaderProgramTest::attributeVectorUnsignedInt() {
     #ifndef MAGNUM_TARGET_GLES2
-<<<<<<< HEAD
-    typedef AbstractShaderProgram::Attribute<3, Vector4ui> Attribute;
+    typedef Magnum::Attribute<3, Vector4ui> Attribute;
     /* GCC 4.5: no bool conversion operator */
     CORRADE_VERIFY((std::is_same<Attribute::ScalarType, UnsignedInt>::value));
     CORRADE_COMPARE(Int(Attribute::VectorCount), 1);
-=======
-    typedef Attribute<3, Vector4ui> Attribute;
-    CORRADE_VERIFY((std::is_same<Attribute::ScalarType, UnsignedInt>{}));
-    CORRADE_COMPARE(Attribute::VectorCount, 1);
->>>>>>> 7d6de4ad
 
     /* Default constructor */
     Attribute a;
@@ -257,16 +214,10 @@
 
 void AbstractShaderProgramTest::attributeVectorDouble() {
     #ifndef MAGNUM_TARGET_GLES
-<<<<<<< HEAD
-    typedef AbstractShaderProgram::Attribute<3, Vector2d> Attribute;
+    typedef Magnum::Attribute<3, Vector2d> Attribute;
     /* GCC 4.5: no bool conversion operator */
     CORRADE_VERIFY((std::is_same<Attribute::ScalarType, Double>::value));
     CORRADE_COMPARE(Int(Attribute::VectorCount), 1);
-=======
-    typedef Attribute<3, Vector2d> Attribute;
-    CORRADE_VERIFY((std::is_same<Attribute::ScalarType, Double>{}));
-    CORRADE_COMPARE(Attribute::VectorCount, 1);
->>>>>>> 7d6de4ad
 
     /* Default constructor */
     Attribute a;
@@ -283,16 +234,10 @@
 }
 
 void AbstractShaderProgramTest::attributeVector4() {
-<<<<<<< HEAD
-    typedef AbstractShaderProgram::Attribute<3, Vector4> Attribute;
-    /* GCC 4.5: no bool conversion operator */
-    CORRADE_VERIFY((std::is_same<Attribute::ScalarType, Float>::value));
-    CORRADE_COMPARE(Int(Attribute::VectorCount), 1);
-=======
-    typedef Attribute<3, Vector4> Attribute;
-    CORRADE_VERIFY((std::is_same<Attribute::ScalarType, Float>{}));
-    CORRADE_COMPARE(Attribute::VectorCount, 1);
->>>>>>> 7d6de4ad
+    typedef Magnum::Attribute<3, Vector4> Attribute;
+    /* GCC 4.5: no bool conversion operator */
+    CORRADE_VERIFY((std::is_same<Attribute::ScalarType, Float>::value));
+    CORRADE_COMPARE(Int(Attribute::VectorCount), 1);
 
     /* Custom type */
     #ifndef MAGNUM_TARGET_GLES
@@ -306,16 +251,10 @@
 
 void AbstractShaderProgramTest::attributeVectorBGRA() {
     #ifndef MAGNUM_TARGET_GLES
-<<<<<<< HEAD
-    typedef AbstractShaderProgram::Attribute<3, Vector4> Attribute;
-    /* GCC 4.5: no bool conversion operator */
-    CORRADE_VERIFY((std::is_same<Attribute::ScalarType, Float>::value));
-    CORRADE_COMPARE(Int(Attribute::VectorCount), 1);
-=======
-    typedef Attribute<3, Vector4> Attribute;
-    CORRADE_VERIFY((std::is_same<Attribute::ScalarType, Float>{}));
-    CORRADE_COMPARE(Attribute::VectorCount, 1);
->>>>>>> 7d6de4ad
+    typedef Magnum::Attribute<3, Vector4> Attribute;
+    /* GCC 4.5: no bool conversion operator */
+    CORRADE_VERIFY((std::is_same<Attribute::ScalarType, Float>::value));
+    CORRADE_COMPARE(Int(Attribute::VectorCount), 1);
 
     /* BGRA */
     Attribute a(Attribute::Components::BGRA);
@@ -326,16 +265,10 @@
 }
 
 void AbstractShaderProgramTest::attributeMatrixNxN() {
-<<<<<<< HEAD
-    typedef AbstractShaderProgram::Attribute<3, Matrix3> Attribute;
+    typedef Magnum::Attribute<3, Matrix3> Attribute;
     /* GCC 4.5: no bool conversion operator */
     CORRADE_VERIFY((std::is_same<Attribute::ScalarType, Float>::value));
     CORRADE_COMPARE(Int(Attribute::VectorCount), 3);
-=======
-    typedef Attribute<3, Matrix3> Attribute;
-    CORRADE_VERIFY((std::is_same<Attribute::ScalarType, Float>{}));
-    CORRADE_COMPARE(Attribute::VectorCount, 3);
->>>>>>> 7d6de4ad
 
     /* Default constructor */
     Attribute a;
@@ -346,16 +279,10 @@
 
 #ifndef MAGNUM_TARGET_GLES2
 void AbstractShaderProgramTest::attributeMatrixMxN() {
-<<<<<<< HEAD
-    typedef AbstractShaderProgram::Attribute<3, Matrix3x4> Attribute;
+    typedef Magnum::Attribute<3, Matrix3x4> Attribute;
     /* GCC 4.5: no bool conversion operator */
     CORRADE_VERIFY((std::is_same<Attribute::ScalarType, Float>::value));
     CORRADE_COMPARE(Int(Attribute::VectorCount), 3);
-=======
-    typedef Attribute<3, Matrix3x4> Attribute;
-    CORRADE_VERIFY((std::is_same<Attribute::ScalarType, Float>{}));
-    CORRADE_COMPARE(Attribute::VectorCount, 3);
->>>>>>> 7d6de4ad
 
     /* Default constructor */
     Attribute a;
@@ -367,16 +294,10 @@
 
 void AbstractShaderProgramTest::attributeMatrixNxNd() {
     #ifndef MAGNUM_TARGET_GLES
-<<<<<<< HEAD
-    typedef AbstractShaderProgram::Attribute<3, Matrix4d> Attribute;
+    typedef Magnum::Attribute<3, Matrix4d> Attribute;
     /* GCC 4.5: no bool conversion operator */
     CORRADE_VERIFY((std::is_same<Attribute::ScalarType, Double>::value));
     CORRADE_COMPARE(Int(Attribute::VectorCount), 4);
-=======
-    typedef Attribute<3, Matrix4d> Attribute;
-    CORRADE_VERIFY((std::is_same<Attribute::ScalarType, Double>{}));
-    CORRADE_COMPARE(Attribute::VectorCount, 4);
->>>>>>> 7d6de4ad
 
     /* Default constructor */
     Attribute a;
@@ -390,16 +311,10 @@
 
 void AbstractShaderProgramTest::attributeMatrixMxNd() {
     #ifndef MAGNUM_TARGET_GLES
-<<<<<<< HEAD
-    typedef AbstractShaderProgram::Attribute<3, Matrix4x2d> Attribute;
+    typedef Magnum::Attribute<3, Matrix4x2d> Attribute;
     /* GCC 4.5: no bool conversion operator */
     CORRADE_VERIFY((std::is_same<Attribute::ScalarType, Double>::value));
     CORRADE_COMPARE(Int(Attribute::VectorCount), 4);
-=======
-    typedef Attribute<3, Matrix4x2d> Attribute;
-    CORRADE_VERIFY((std::is_same<Attribute::ScalarType, Double>{}));
-    CORRADE_COMPARE(Attribute::VectorCount, 4);
->>>>>>> 7d6de4ad
 
     /* Default constructor */
     Attribute a;

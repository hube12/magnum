--- conflicted
+++ resolved
@@ -221,13 +221,8 @@
             return *this;
         }
         #ifdef MAGNUM_BUILD_DEPRECATED
-<<<<<<< HEAD
-        CORRADE_DEPRECATED("use translate() or translateLocal() instead") AbstractBasicTranslationRotation3D<T>& translate(const Math::Vector2<T>& vector, TransformationType type) {
+        CORRADE_DEPRECATED("use translate() or translateLocal() instead") AbstractBasicTranslationRotation3D<T>& translate(const Math::Vector3<T>& vector, TransformationType type) {
             AbstractTranslation<3, T>::translate(vector, type);
-=======
-        CORRADE_DEPRECATED("use translate() or translateLocal() instead") AbstractBasicTranslationRotation3D<T>& translate(const Math::Vector3<T>& vector, TransformationType type) {
-            AbstractBasicTranslation3D<T>::translate(vector, type);
->>>>>>> 7a43d85d
             return *this;
         }
         #endif

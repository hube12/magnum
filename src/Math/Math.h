#ifndef Magnum_Math_Math_h
#define Magnum_Math_Math_h
/*
    This file is part of Magnum.

    Copyright © 2010, 2011, 2012, 2013 Vladimír Vondruš <mosra@centrum.cz>

    Permission is hereby granted, free of charge, to any person obtaining a
    copy of this software and associated documentation files (the "Software"),
    to deal in the Software without restriction, including without limitation
    the rights to use, copy, modify, merge, publish, distribute, sublicense,
    and/or sell copies of the Software, and to permit persons to whom the
    Software is furnished to do so, subject to the following conditions:

    The above copyright notice and this permission notice shall be included
    in all copies or substantial portions of the Software.

    THE SOFTWARE IS PROVIDED "AS IS", WITHOUT WARRANTY OF ANY KIND, EXPRESS OR
    IMPLIED, INCLUDING BUT NOT LIMITED TO THE WARRANTIES OF MERCHANTABILITY,
    FITNESS FOR A PARTICULAR PURPOSE AND NONINFRINGEMENT. IN NO EVENT SHALL
    THE AUTHORS OR COPYRIGHT HOLDERS BE LIABLE FOR ANY CLAIM, DAMAGES OR OTHER
    LIABILITY, WHETHER IN AN ACTION OF CONTRACT, TORT OR OTHERWISE, ARISING
    FROM, OUT OF OR IN CONNECTION WITH THE SOFTWARE OR THE USE OR OTHER
    DEALINGS IN THE SOFTWARE.
*/

<<<<<<< HEAD
#include <cmath>
#include <cstdint>
#include <type_traits>
#include <limits>
#include <algorithm>

#include "corradeCompatibility.h"
#include "magnumVisibility.h"

=======
>>>>>>> 8b7c21ce
/** @file
 * @brief Forward declarations for Magnum::Math namespace
 */

#include <cstddef>

namespace Magnum { namespace Math {

/** @todoc Remove `ifndef` when Doxygen is sane again */
#ifndef DOXYGEN_GENERATING_OUTPUT
/* Class Constants used only statically */

template<class> class Complex;
template<class> class Dual;
template<class> class DualComplex;
template<class> class DualQuaternion;

template<std::size_t, class> class Matrix;
template<class> class Matrix3;
template<class> class Matrix4;

template<class> class Quaternion;

template<std::size_t, std::size_t, class> class RectangularMatrix;

template<template<class> class, class> class Unit;
template<class> class Deg;
template<class> class Rad;

template<std::size_t, class> class Vector;
template<class> class Vector2;
template<class> class Vector3;
template<class> class Vector4;

namespace Geometry {
    template<class> class Rectangle;
}
#endif

}}

#endif<|MERGE_RESOLUTION|>--- conflicted
+++ resolved
@@ -24,18 +24,6 @@
     DEALINGS IN THE SOFTWARE.
 */
 
-<<<<<<< HEAD
-#include <cmath>
-#include <cstdint>
-#include <type_traits>
-#include <limits>
-#include <algorithm>
-
-#include "corradeCompatibility.h"
-#include "magnumVisibility.h"
-
-=======
->>>>>>> 8b7c21ce
 /** @file
  * @brief Forward declarations for Magnum::Math namespace
  */

#ifndef Magnum_ResourceManager_h
#define Magnum_ResourceManager_h
/*
    This file is part of Magnum.

    Copyright © 2010, 2011, 2012, 2013 Vladimír Vondruš <mosra@centrum.cz>

    Permission is hereby granted, free of charge, to any person obtaining a
    copy of this software and associated documentation files (the "Software"),
    to deal in the Software without restriction, including without limitation
    the rights to use, copy, modify, merge, publish, distribute, sublicense,
    and/or sell copies of the Software, and to permit persons to whom the
    Software is furnished to do so, subject to the following conditions:

    The above copyright notice and this permission notice shall be included
    in all copies or substantial portions of the Software.

    THE SOFTWARE IS PROVIDED "AS IS", WITHOUT WARRANTY OF ANY KIND, EXPRESS OR
    IMPLIED, INCLUDING BUT NOT LIMITED TO THE WARRANTIES OF MERCHANTABILITY,
    FITNESS FOR A PARTICULAR PURPOSE AND NONINFRINGEMENT. IN NO EVENT SHALL
    THE AUTHORS OR COPYRIGHT HOLDERS BE LIABLE FOR ANY CLAIM, DAMAGES OR OTHER
    LIABILITY, WHETHER IN AN ACTION OF CONTRACT, TORT OR OTHERWISE, ARISING
    FROM, OUT OF OR IN CONNECTION WITH THE SOFTWARE OR THE USE OR OTHER
    DEALINGS IN THE SOFTWARE.
*/

/** @file /ResourceManager.h
 * @brief Class Magnum::ResourceManager, enum Magnum::ResourceDataState, Magnum::ResourcePolicy
 */

#include <unordered_map>
#include <Utility/utilities.h>

#include "Resource.h"

namespace Magnum {

/** @relates ResourceManager
 * @brief %Resource data state
 *
 * @see ResourceManager::set(), ResourceState
 */
enum class ResourceDataState: UnsignedByte {
    /**
     * The resource is currently loading. Parameter @p data in ResourceManager::set()
     * should be set to `null`.
     */
    Loading = UnsignedByte(ResourceState::Loading),

    /**
     * The resource was not found. Parameter @p data in ResourceManager::set()
     * should be set to `null`.
     */
    NotFound = UnsignedByte(ResourceState::NotFound),

    /**
     * The resource can be changed by the manager in the future. This is
     * slower, as Resource needs to ask the manager for new version every time
     * the data are accessed, but allows changing the data for e.g. debugging
     * purposes.
     */
    Mutable = UnsignedByte(ResourceState::Mutable),

    /**
     * The resource cannot be changed by the manager in the future. This is
     * faster, as Resource instances will ask for the data only one time, thus
     * suitable for production code.
     */
    Final = UnsignedByte(ResourceState::Final)
};

/** @relates ResourceManager
@brief %Resource policy

@see ResourceManager::set(), ResourceManager::free()
 */
enum class ResourcePolicy: UnsignedByte {
    /** The resource will stay resident for whole lifetime of resource manager. */
    Resident,

    /**
     * The resource will be unloaded when manually calling
     * ResourceManager::free() if nothing references it.
     */
    Manual,

    /** The resource will be unloaded when last reference to it is gone. */
    ReferenceCounted
};

template<class> class AbstractResourceLoader;

namespace Implementation {

<<<<<<< HEAD
struct ResourceKeyHash {
    std::size_t operator()(ResourceKey key) const {
        /* GCC 4.4 thinks reinterpret_cast will break strict aliasing, doing it with bit cast instead */
        return Corrade::Utility::bitCast<std::size_t>(key);
    }
};
=======
/** @todo Print either resource key or name string based on loader capabilities */
>>>>>>> 1102232a

template<class T> class ResourceManagerData {
    template<class, class> friend class Magnum::Resource;
    friend class AbstractResourceLoader<T>;

    ResourceManagerData(const ResourceManagerData<T>&) = delete;
    ResourceManagerData(ResourceManagerData<T>&&) = delete;
    ResourceManagerData<T>& operator=(const ResourceManagerData<T>&) = delete;
    ResourceManagerData<T>& operator=(ResourceManagerData<T>&&) = delete;

    public:
        virtual ~ResourceManagerData();

        std::size_t lastChange() const { return _lastChange; }

        std::size_t count() const { return _data.size(); }

        std::size_t referenceCount(ResourceKey key) const;

        ResourceState state(ResourceKey key) const;

        template<class U> Resource<T, U> get(ResourceKey key);

        void set(ResourceKey key, T* data, ResourceDataState state, ResourcePolicy policy);

        T* fallback() { return _fallback; }
        const T* fallback() const { return _fallback; }

        void setFallback(T* data);

        void free();

        void clear() { _data.clear(); }

        AbstractResourceLoader<T>* loader() { return _loader; }
        const AbstractResourceLoader<T>* loader() const { return _loader; }

        void freeLoader();

        void setLoader(AbstractResourceLoader<T>* loader);

    protected:
        ResourceManagerData(): _fallback(nullptr), _loader(nullptr), _lastChange(0) {}

    private:
        struct Data;

        const Data& data(ResourceKey key) { return _data[key]; }

        void incrementReferenceCount(ResourceKey key) {
            ++_data[key].referenceCount;
        }

        void decrementReferenceCount(ResourceKey key);

        std::unordered_map<ResourceKey, Data> _data;
        T* _fallback;
        AbstractResourceLoader<T>* _loader;
        std::size_t _lastChange;
};

}

/**
@brief %Resource manager

Provides storage for arbitrary set of types, accessible globally using
instance().

@section ResourceManager-usage Usage

Each resource is referenced from Resource class. For optimizing performance,
each resource can be set as mutable or final. Mutable resources can be
modified by the manager and thus each %Resource instance asks the manager for
modifications on each access. On the other hand, final resources cannot be
modified by the manager, so %Resource instances don't have to ask the manager
every time, which is faster.

It's possible to provide fallback for resources which are not available using
setFallback(). Accessing data of such resources will access the fallback
instead of failing on null pointer dereference. Availability and state of each
resource can be queried through function state() on the manager or
Resource::state() on each resource.

The resources can be managed in three ways - resident resources, which stay in
memory for whole lifetime of the manager, manually managed resources, which
can be deleted by calling free() if nothing references them anymore, and
reference counted resources, which are deleted as soon as the last reference
to them is removed.

%Resource state and policy is configured when setting the resource data in
set() and can be changed each time the data are updated, although already
final resources cannot obviously be set as mutable again.

Basic usage is:
- Typedef'ing manager of desired types, creating its instance.
@code
typedef ResourceManager<Mesh, Texture2D, AbstractShaderProgram> MyResourceManager;
MyResourceManager manager;
@endcode
- Filling the manager with resource data and acquiring the resources. Note
  that a resource can be acquired with get() even before the manager contains
  the data for it, as long as the resource data are not accessed (or fallback
  is provided).
@code
MyResourceManager* manager = MyResourceManager::instance();
Resource<Texture2D> texture(manager->get<Texture2D>("texture"));
Resource<AbstractShaderProgram, MyShader> shader(manager->get<AbstractShaderProgram, MyShader>("shader"));
Resource<Mesh> cube(manager->get<Mesh>("cube"));

// The manager doesn't have data for the cube yet, add them
if(!cube) {
    Mesh* mesh = new Mesh;
    // ...
    manager->set(cube.key(), mesh, ResourceDataState::Final, ResourcePolicy::Resident);
}
@endcode
- Using the resource data.
@code
shader->use();
texture->bind(layer);
cube->draw();
@endcode
- Destroying resource references and deleting manager instance when nothing
  references the resources anymore.

@see AbstractResourceLoader
*/
/* Due to too much work involved with explicit template instantiation (all
   Resource combinations, all ResourceManagerData...), this class doesn't have
   template implementation file. */
template<class... Types> class ResourceManager: private Implementation::ResourceManagerData<Types>... {
    public:
        /**
         * @brief Global instance
         *
         * Assumes that the instance exists.
         */
        static ResourceManager<Types...>& instance();

        /**
         * @brief Constructor
         *
         * Sets global instance pointer to itself.
         * @attention Only one instance of given ResourceManager type can be
         *      created.
         * @see instance()
         */
        explicit ResourceManager();

        /**
         * @brief Destructor
         *
         * Sets global instance pointer to `nullptr`.
         * @see instance()
         */
        ~ResourceManager();

        /** @brief Count of resources of given type */
        template<class T> std::size_t count() {
            return this->Implementation::ResourceManagerData<T>::count();
        }

        /**
         * @brief Get resource reference
         *
         * In some cases it's desirable to store various different types under
         * one base type for memory efficiency reasons. To avoid putting the
         * responsibility of proper casting on the user, the acquired resource
         * can be defined to cast the type automatically when accessing the
         * data. This is commonly used for shaders, e.g.:
         * @code
         * Resource<AbstractShaderProgram, MyShader> shader = manager->get<AbstractShaderProgram, MyShader>("shader");
         * @endcode
         */
        template<class T, class U = T> Resource<T, U> get(ResourceKey key) {
            return this->Implementation::ResourceManagerData<T>::template get<U>(key);
        }

        /**
         * @brief Reference count of given resource
         *
         * @see set()
         */
        template<class T> std::size_t referenceCount(ResourceKey key) const {
            return this->Implementation::ResourceManagerData<T>::referenceCount(key);
        }

        /**
         * @brief %Resource state
         *
         * @see set(), Resource::state()
         */
        template<class T> ResourceState state(ResourceKey key) const {
            return this->Implementation::ResourceManagerData<T>::state(key);
        }

        /**
         * @brief Set resource data
         * @return Reference to self (for method chaining)
         *
         * If @p policy is set to `ResourcePolicy::ReferenceCounted`, there
         * must be already at least one reference to given resource, otherwise
         * the data will be deleted immediately and no resource will be
         * added. To avoid spending unnecessary loading time, add
         * reference-counted resources only if they are already referenced:
         * @code
         * if(manager.referenceCount<T>("myresource")) {
         *     // load data...
         *     manager.set("myresource", data, state, ResourcePolicy::ReferenceCounted);
         * }
         * @endcode
         * @attention If resource state is already `ResourceState::Final`,
         *      subsequent updates are not possible.
         * @see referenceCount(), state()
         */
        template<class T> ResourceManager<Types...>& set(ResourceKey key, T* data, ResourceDataState state, ResourcePolicy policy) {
            this->Implementation::ResourceManagerData<T>::set(key, data, state, policy);
            return *this;
        }

        /**
         * @brief Set resource data
         * @return Reference to self (for method chaining)
         *
         * Same as above function with state set to @ref ResourceDataState "ResourceDataState::Final"
         * and policy to @ref ResourcePolicy "ResourcePolicy::Resident".
         */
        template<class T> ResourceManager<Types...>& set(ResourceKey key, T* data) {
            return set(key, data, ResourceDataState::Final, ResourcePolicy::Resident);
        }

        /** @brief Fallback for not found resources */
        template<class T> T* fallback() {
            return this->Implementation::ResourceManagerData<T>::fallback();
        }

        /** @overload */
        template<class T> const T* fallback() const {
            return this->Implementation::ResourceManagerData<T>::fallback();
        }

        /**
         * @brief Set fallback for not found resources
         * @return Reference to self (for method chaining)
         */
        template<class T> ResourceManager<Types...>& setFallback(T* data) {
            this->Implementation::ResourceManagerData<T>::setFallback(data);
            return *this;
        }

        /**
         * @brief Free all resources of given type which are not referenced
         * @return Reference to self (for method chaining)
         */
        template<class T> ResourceManager<Types...>& free() {
            this->Implementation::ResourceManagerData<T>::free();
            return *this;
        }

        /**
         * @brief Free all resources which are not referenced
         * @return Reference to self (for method chaining)
         */
        ResourceManager<Types...>& free() {
            freeInternal<Types...>();
            return *this;
        }

        /**
         * @brief Clear all resources of given type
         * @return Reference to self (for method chaining)
         *
         * Unlike free() this function assumes that no resource is referenced.
         */
        template<class T> ResourceManager<Types...>& clear() {
            this->Implementation::ResourceManagerData<T>::clear();
            return *this;
        }

        /**
         * @brief Clear all resources
         * @return Reference to self (for method chaining)
         *
         * Unlike free() this function assumes that no resource is referenced.
         */
        ResourceManager<Types...>& clear() {
            clearInternal<Types...>();
            return *this;
        }

        /** @brief Loader for given type of resources */
        template<class T> AbstractResourceLoader<T>* loader() {
            return this->Implementation::ResourceManagerData<T>::loader();
        }

        /** @overload */
        template<class T> const AbstractResourceLoader<T>* loader() const {
            return this->Implementation::ResourceManagerData<T>::loader();
        }

        /**
         * @brief Set loader for given type of resources
         * @param loader    Loader or `nullptr` if unsetting previous loader.
         * @return Reference to self (for method chaining)
         *
         * See AbstractResourceLoader documentation for more information.
         * @attention The loader is deleted on destruction before unloading
         *      all resources.
         */
        template<class T> ResourceManager<Types...>& setLoader(AbstractResourceLoader<T>* loader) {
            this->Implementation::ResourceManagerData<T>::setLoader(loader);
            return *this;
        }

    private:
        template<class FirstType, class ...NextTypes> void freeInternal() {
            free<FirstType>();
            freeInternal<NextTypes...>();
        }
        template<class...> void freeInternal() const {}

        template<class FirstType, class ...NextTypes> void clearInternal() {
            clear<FirstType>();
            clearInternal<NextTypes...>();
        }
        template<class...> void clearInternal() const {}

        template<class FirstType, class ...NextTypes> void freeLoaders() {
            Implementation::ResourceManagerData<FirstType>::freeLoader();
            freeLoaders<NextTypes...>();
        }
        template<class...> void freeLoaders() const {}

        static ResourceManager<Types...>*& internalInstance();
};

#ifndef MAGNUM_RESOURCEMANAGER_DONT_DEFINE_INTERNALINSTANCE
template<class ...Types> ResourceManager<Types...>*& ResourceManager<Types...>::internalInstance() {
    static ResourceManager<Types...>* _instance(nullptr);
    return _instance;
}
#endif

namespace Implementation {

template<class T> ResourceManagerData<T>::~ResourceManagerData() {
    /* Loaders are already deleted via freeLoaders() from ResourceManager */
    delete _fallback;
}

template<class T> std::size_t ResourceManagerData<T>::referenceCount(const ResourceKey key) const {
    auto it = _data.find(key);
    if(it == _data.end()) return 0;
    return it->second.referenceCount;
}

template<class T> ResourceState ResourceManagerData<T>::state(const ResourceKey key) const {
    const auto it = _data.find(key);

    /* Resource not loaded */
    if(it == _data.end() || !it->second.data) {
        /* Fallback found, add *Fallback to state */
        if(_fallback) {
            if(it != _data.end() && it->second.state == ResourceDataState::Loading)
                return ResourceState::LoadingFallback;
            else if(it != _data.end() && it->second.state == ResourceDataState::NotFound)
                return ResourceState::NotFoundFallback;
            else return ResourceState::NotLoadedFallback;
        }

        /* Fallback not found, loading didn't start yet */
        if(it == _data.end() || (it->second.state != ResourceDataState::Loading && it->second.state != ResourceDataState::NotFound))
            return ResourceState::NotLoaded;
    }

    /* Loading / NotFound without fallback, Mutable / Final */
    return static_cast<ResourceState>(it->second.state);
}

template<class T> template<class U> Resource<T, U> ResourceManagerData<T>::get(ResourceKey key) {
    /* Ask loader for the data, if they aren't there yet */
    if(_loader && _data.find(key) == _data.end())
        _loader->load(key);

    return Resource<T, U>(this, key);
}

template<class T> void ResourceManagerData<T>::set(const ResourceKey key, T* const data, const ResourceDataState state, const ResourcePolicy policy) {
    auto it = _data.find(key);

    /* NotFound / Loading state shouldn't have any data */
    CORRADE_ASSERT((data == nullptr) == (state == ResourceDataState::NotFound || state == ResourceDataState::Loading),
        "ResourceManager::set(): data should be null if and only if state is NotFound or Loading", );

    /* Cannot change resource with already final state */
    CORRADE_ASSERT(it == _data.end() || it->second.state != ResourceDataState::Final,
        "ResourceManager::set(): cannot change already final resource" << key, );

    /* If nothing is referencing reference-counted resource, we're done */
    if(policy == ResourcePolicy::ReferenceCounted && (it == _data.end() || it->second.referenceCount == 0)) {
        Warning() << "ResourceManager: Reference-counted resource with key" << key << "isn't referenced from anywhere, deleting it immediately";
        delete data;

        /* Delete also already present resource (it could be here
            because previous policy could be other than
            ReferenceCounted) */
        if(it != _data.end()) _data.erase(it);

        return;

    /* Insert it, if not already here */
    } else if(it == _data.end())
        #ifndef CORRADE_GCC46_COMPATIBILITY
        it = _data.emplace(key, Data()).first;
        #else
        it = _data.insert({key, Data()}).first;
        #endif

    /* Replace previous data */
    delete it->second.data;
    it->second.data = data;
    it->second.state = state;
    it->second.policy = policy;
    ++_lastChange;
}

template<class T> void ResourceManagerData<T>::setFallback(T* const data) {
    delete _fallback;
    _fallback = data;
}

template<class T> void ResourceManagerData<T>::free() {
    /* Delete all non-referenced non-resident resources */
    for(auto it = _data.begin(); it != _data.end(); ) {
        if(it->second.policy != ResourcePolicy::Resident && !it->second.referenceCount)
            it = _data.erase(it);
        else ++it;
    }
}

template<class T> void ResourceManagerData<T>::setLoader(AbstractResourceLoader<T>* const loader) {
    /* Delete previous loader */
    delete _loader;

    /* Add new loader */
    if((_loader = loader)) _loader->manager = this;
}

template<class T> void ResourceManagerData<T>::freeLoader() {
    if(!_loader) return;

    _loader->manager = nullptr;
    delete _loader;
}

template<class T> void ResourceManagerData<T>::decrementReferenceCount(ResourceKey key) {
    auto it = _data.find(key);
    CORRADE_INTERNAL_ASSERT(it != _data.end());

    /* Free the resource if it is reference counted */
    if(--it->second.referenceCount == 0 && it->second.policy == ResourcePolicy::ReferenceCounted)
        _data.erase(it);
}

template<class T> struct ResourceManagerData<T>::Data {
    Data& operator=(const Data&) = delete;
    Data& operator=(Data&&) = delete;

    Data(): data(nullptr), state(ResourceDataState::Mutable), policy(ResourcePolicy::Manual), referenceCount(0) {}

    /* Fugly hack for GCC 4.5, because std::pair doesn't have move constructor yet */
    #ifndef CORRADE_GCC45_COMPATIBILITY
    Data(const Data&) = delete;
    #else
    Data(const Data& other): data(other.data), state(other.state), policy(other.policy), referenceCount(other.referenceCount) {
        const_cast<Data&>(other).data = nullptr;
        const_cast<Data&>(other).referenceCount = 0;
    }
    #endif

    Data(Data&& other): data(other.data), state(other.state), policy(other.policy), referenceCount(other.referenceCount) {
        other.data = nullptr;
        other.referenceCount = 0;
    }

    ~Data();

    T* data;
    ResourceDataState state;
    ResourcePolicy policy;
    std::size_t referenceCount;
};

template<class T> inline ResourceManagerData<T>::Data::~Data() {
    CORRADE_ASSERT(referenceCount == 0,
        "ResourceManager: cleared/destroyed while data are still referenced", );
    delete data;
}

}

template<class ...Types> ResourceManager<Types...>& ResourceManager<Types...>::instance() {
    CORRADE_ASSERT(internalInstance(), "ResourceManager::instance(): no instance exists", *internalInstance());
    return *internalInstance();
}

template<class ...Types> ResourceManager<Types...>::ResourceManager() {
    CORRADE_ASSERT(!internalInstance(), "ResourceManager::ResourceManager(): another instance is already created", );
    internalInstance() = this;
}

template<class ...Types> ResourceManager<Types...>::~ResourceManager() {
    freeLoaders<Types...>();
    CORRADE_INTERNAL_ASSERT(internalInstance() == this);
    internalInstance() = nullptr;
}

}

/* Make the definition complete */
#include "AbstractResourceLoader.h"

#endif<|MERGE_RESOLUTION|>--- conflicted
+++ resolved
@@ -29,7 +29,6 @@
  */
 
 #include <unordered_map>
-#include <Utility/utilities.h>
 
 #include "Resource.h"
 
@@ -92,16 +91,7 @@
 
 namespace Implementation {
 
-<<<<<<< HEAD
-struct ResourceKeyHash {
-    std::size_t operator()(ResourceKey key) const {
-        /* GCC 4.4 thinks reinterpret_cast will break strict aliasing, doing it with bit cast instead */
-        return Corrade::Utility::bitCast<std::size_t>(key);
-    }
-};
-=======
 /** @todo Print either resource key or name string based on loader capabilities */
->>>>>>> 1102232a
 
 template<class T> class ResourceManagerData {
     template<class, class> friend class Magnum::Resource;

--- conflicted
+++ resolved
@@ -123,95 +123,7 @@
 typedef AbstractGroupedFeature<3, Derived, T = GLfloat> AbstractGroupedFeature3D;
 #endif
 
-<<<<<<< HEAD
-/**
-@brief Group of features
-
-See AbstractGroupedFeature for more information.
-@see FeatureGroup2D, FeatureGroup3D
-*/
-template<std::uint8_t dimensions, class Feature, class T = GLfloat> class FeatureGroup {
-    friend class AbstractGroupedFeature<dimensions, Feature, T>;
-
-    public:
-        /**
-         * @brief Destructor
-         *
-         * Deletes all features belogning to this group.
-         */
-        inline virtual ~FeatureGroup() {
-            for(auto it = features.begin(); it != features.end(); ++it) {
-                (*it)->_group = nullptr;
-                delete *it;
-            }
-        }
-
-        /** @brief Whether the group is empty */
-        inline bool isEmpty() const { return features.empty(); }
-
-        /** @brief Count of features in the group */
-        inline std::size_t size() const { return features.size(); }
-
-        /** @brief Feature at given index */
-        inline Feature* operator[](std::size_t index) {
-            return features[index];
-        }
-
-        /** @overload */
-        inline const Feature* operator[](std::size_t index) const {
-            return features[index];
-        }
-
-        /**
-         * @brief Add feature to the group
-         *
-         * If the features is part of another group, it is removed from it.
-         */
-        void add(Feature* feature) {
-            /** @todo Assert the same scene for all items? -- can't easily
-                watch when feature object is removed from hierarchy */
-
-            /* Remove from previous group */
-            if(feature->_group)
-                feature->_group->remove(feature);
-
-            /* Crossreference the feature and group together */
-            features.push_back(feature);
-            feature->_group = this;
-        }
-
-        /**
-         * @brief Remove feature from the group
-         *
-         * The feature must be part of the group.
-         */
-        void remove(Feature* feature) {
-            CORRADE_ASSERT(feature->_group == this,
-                "SceneGraph::AbstractFeatureGroup::remove(): feature is not part of this group", );
-
-            /* Remove the feature and reset group pointer */
-            features.erase(std::find(features.begin(), features.end(), feature));
-            feature->_group = nullptr;
-        }
-
-    private:
-        std::vector<Feature*> features;
-};
-
-/**
-@brief Base for two-dimensional object features
-
-Convenience alternative to <tt>%FeatureGroup<2, Feature, T></tt>. See
-AbstractGroupedFeature for more information.
-@note Not available on GCC < 4.7. Use <tt>%FeatureGroup<2, Feature, T></tt>
-    instead.
-@see FeatureGroup3D
-@todoc Remove workaround when Doxygen supports alias template
-*/
-#ifndef DOXYGEN_GENERATING_OUTPUT
-=======
 /* Make implementers' life easier */
->>>>>>> 8292bd3f
 #ifndef MAGNUM_GCC46_COMPATIBILITY
 template<class Feature, class T = GLfloat> using FeatureGroup2D = FeatureGroup<2, Feature, T>;
 template<class Feature, class T = GLfloat> using FeatureGroup3D = FeatureGroup<3, Feature, T>;

--- conflicted
+++ resolved
@@ -308,10 +308,6 @@
         void MAGNUM_LOCAL readBufferImplementationDSA(GLenum buffer);
         #endif
 
-<<<<<<< HEAD
-inline AbstractFramebuffer::AbstractFramebuffer() = default;
-inline AbstractFramebuffer::~AbstractFramebuffer() {}
-=======
         typedef void(*ReadImplementation)(const Vector2i&, const Vector2i&, ImageFormat, ImageType, std::size_t, GLvoid*);
         static void MAGNUM_LOCAL readImplementationDefault(const Vector2i& offset, const Vector2i& size, ImageFormat format, ImageType type, std::size_t dataSize, GLvoid* data);
         #ifndef MAGNUM_TARGET_GLES3
@@ -319,7 +315,8 @@
         #endif
         static ReadImplementation MAGNUM_LOCAL readImplementation;
 };
->>>>>>> b9a72bd3
+
+inline AbstractFramebuffer::AbstractFramebuffer() = default;
 
 CORRADE_ENUMSET_OPERATORS(FramebufferClearMask)
 CORRADE_ENUMSET_OPERATORS(FramebufferBlitMask)
